!--------------------------------------------------------------------------------------------------!
!   CP2K: A general program to perform molecular dynamics simulations                              !
<<<<<<< HEAD
!   Copyright (C) 2000 - 2018  CP2K developers group                                               !
=======
!   Copyright 2000-2021 CP2K developers group <https://cp2k.org>                                   !
!                                                                                                  !
!   SPDX-License-Identifier: GPL-2.0-or-later                                                      !
>>>>>>> 2b4ca443
!--------------------------------------------------------------------------------------------------!

! **************************************************************************************************
!> \par History
!>      Efficient tersoff implementation and general "lifting" of manybody_potential module
!>      12.2007 [tlaino] - Splitting manybody module : In this module we should only
!>                         keep the main routines for computing energy and forces of
!>                         manybody potentials. Each potential should have his own module!
!> \author CJM, I-Feng W. Kuo, Teodoro Laino
! **************************************************************************************************
MODULE manybody_potential

   USE atomic_kind_types,               ONLY: atomic_kind_type
   USE cell_types,                      ONLY: cell_type
   USE cp_para_types,                   ONLY: cp_para_env_type
   USE distribution_1d_types,           ONLY: distribution_1d_type
   USE fist_neighbor_list_types,        ONLY: fist_neighbor_type,&
                                              neighbor_kind_pairs_type
   USE fist_nonbond_env_types,          ONLY: eam_type,&
                                              fist_nonbond_env_get,&
                                              fist_nonbond_env_type,&
                                              pos_type
   USE input_section_types,             ONLY: section_vals_type
   USE kinds,                           ONLY: dp
   USE manybody_eam,                    ONLY: get_force_eam
   USE manybody_gal,                    ONLY: destroy_gal_arrays,&
                                              gal_energy,&
                                              gal_forces,&
                                              setup_gal_arrays
   USE manybody_quip,                   ONLY: quip_add_force_virial,&
                                              quip_energy_store_force_virial
   USE manybody_deepmd,                 ONLY: deepmd_add_force_virial,&
                                              deepmd_energy_store_force_virial
   USE manybody_siepmann,               ONLY: destroy_siepmann_arrays,&
                                              print_nr_ions_siepmann,&
                                              setup_siepmann_arrays,&
                                              siepmann_energy,&
                                              siepmann_forces_v2,&
                                              siepmann_forces_v3
   USE manybody_tersoff,                ONLY: destroy_tersoff_arrays,&
                                              setup_tersoff_arrays,&
                                              tersoff_energy,&
                                              tersoff_forces
   USE mathlib,                         ONLY: matvec_3x3
   USE message_passing,                 ONLY: mp_sum
   USE pair_potential_types,            ONLY: &
<<<<<<< HEAD
        ea_type, eam_pot_type, pair_potential_pp_type, pair_potential_single_type, quip_type, &
        siepmann_pot_type, siepmann_type, tersoff_pot_type, tersoff_type, deepmd_type
=======
        ea_type, eam_pot_type, gal_pot_type, gal_type, pair_potential_pp_type, &
        pair_potential_single_type, quip_type, siepmann_pot_type, siepmann_type, tersoff_pot_type, &
        tersoff_type
>>>>>>> 2b4ca443
   USE particle_types,                  ONLY: particle_type
   USE util,                            ONLY: sort
#include "./base/base_uses.f90"

   IMPLICIT NONE

   PRIVATE
   PUBLIC :: energy_manybody
   PUBLIC :: force_nonbond_manybody
   CHARACTER(len=*), PARAMETER, PRIVATE :: moduleN = 'manybody_potential'

CONTAINS

! **************************************************************************************************
!> \brief computes the embedding contribution to the energy
!> \param fist_nonbond_env ...
!> \param atomic_kind_set ...
!> \param local_particles ...
!> \param particle_set ...
!> \param cell ...
!> \param pot_manybody ...
!> \param para_env ...
!> \param mm_section ...
!> \par History
!>      tlaino [2007] - New algorithm for tersoff potential
!> \author CJM, I-Feng W. Kuo, Teodoro Laino
! **************************************************************************************************
   SUBROUTINE energy_manybody(fist_nonbond_env, atomic_kind_set, local_particles, &
                              particle_set, cell, pot_manybody, para_env, mm_section)

      TYPE(fist_nonbond_env_type), POINTER               :: fist_nonbond_env
      TYPE(atomic_kind_type), POINTER                    :: atomic_kind_set(:)
      TYPE(distribution_1d_type), POINTER                :: local_particles
      TYPE(particle_type), POINTER                       :: particle_set(:)
      TYPE(cell_type), POINTER                           :: cell
      REAL(dp), INTENT(INOUT)                            :: pot_manybody
      TYPE(cp_para_env_type), OPTIONAL, POINTER          :: para_env
      TYPE(section_vals_type), POINTER                   :: mm_section

      CHARACTER(LEN=*), PARAMETER                        :: routineN = 'energy_manybody'

      INTEGER :: atom_a, atom_b, handle, i, iend, ifirst, igrp, ikind, ilast, ilist, indexa, &
         ipair, iparticle, iparticle_local, istart, iunique, jkind, junique, mpair, nkinds, &
         nloc_size, npairs, nparticle, nparticle_local, nr_h3O, nr_o, nr_oh, nunique
      INTEGER, DIMENSION(:), POINTER                     :: glob_loc_list_a, work_list
      INTEGER, DIMENSION(:, :), POINTER                  :: glob_loc_list, list, sort_list
<<<<<<< HEAD
      LOGICAL                                            :: any_quip, any_siepmann, any_tersoff, any_deepmd
=======
      LOGICAL                                            :: any_gal, any_quip, any_siepmann, &
                                                            any_tersoff
>>>>>>> 2b4ca443
      REAL(KIND=dp)                                      :: drij, embed, pot_loc, pot_quip, qr, &
                                                            rab2_max, rij(3), pot_deepmd
      REAL(KIND=dp), DIMENSION(3)                        :: cell_v, cvi
      REAL(KIND=dp), DIMENSION(:, :), POINTER            :: glob_cell_v
      REAL(KIND=dp), POINTER                             :: fembed(:)
      TYPE(eam_pot_type), POINTER                        :: eam
      TYPE(eam_type), DIMENSION(:), POINTER              :: eam_data
      TYPE(fist_neighbor_type), POINTER                  :: nonbonded
      TYPE(gal_pot_type), POINTER                        :: gal
      TYPE(neighbor_kind_pairs_type), POINTER            :: neighbor_kind_pair
      TYPE(pair_potential_pp_type), POINTER              :: potparm
      TYPE(pair_potential_single_type), POINTER          :: pot
      TYPE(pos_type), DIMENSION(:), POINTER              :: r_last_update_pbc
      TYPE(siepmann_pot_type), POINTER                   :: siepmann
      TYPE(tersoff_pot_type), POINTER                    :: tersoff

      NULLIFY (eam, siepmann, tersoff, gal)
      any_tersoff = .FALSE.
      any_siepmann = .FALSE.
      any_gal = .FALSE.
      any_quip = .FALSE.
      any_deepmd = .FALSE.
      CALL timeset(routineN, handle)
      CALL fist_nonbond_env_get(fist_nonbond_env, r_last_update_pbc=r_last_update_pbc, &
                                potparm=potparm, eam_data=eam_data)
      ! EAM requires a single loop
      DO ikind = 1, SIZE(atomic_kind_set)
         pot => potparm%pot(ikind, ikind)%pot
         DO i = 1, SIZE(pot%type)
            IF (pot%type(i) /= ea_type) CYCLE
            eam => pot%set(i)%eam
            nparticle = SIZE(particle_set)
            ALLOCATE (fembed(nparticle))
            fembed(:) = 0._dp
            CPASSERT(ASSOCIATED(eam_data))
            ! computation of embedding function and energy
            nparticle_local = local_particles%n_el(ikind)
            DO iparticle_local = 1, nparticle_local
               iparticle = local_particles%list(ikind)%array(iparticle_local)
               indexa = INT(eam_data(iparticle)%rho/eam%drhoar) + 1
               IF (indexa > eam%npoints - 1) indexa = eam%npoints - 1
               qr = eam_data(iparticle)%rho - eam%rhoval(indexa)

               embed = eam%frho(indexa) + qr*eam%frhop(indexa)
               fembed(iparticle) = eam%frhop(indexa) + qr*(eam%frhop(indexa + 1) - eam%frhop(indexa))/eam%drhoar

               pot_manybody = pot_manybody + embed
            END DO
            ! communicate data
            CALL mp_sum(fembed, para_env%group)
            DO iparticle = 1, nparticle
               IF (particle_set(iparticle)%atomic_kind%kind_number == ikind) THEN
                  eam_data(iparticle)%f_embed = fembed(iparticle)
               END IF
            END DO

            DEALLOCATE (fembed)
         END DO
      END DO
      ! Other manybody potential
      DO ikind = 1, SIZE(atomic_kind_set)
         DO jkind = ikind, SIZE(atomic_kind_set)
            pot => potparm%pot(ikind, jkind)%pot
            any_tersoff = any_tersoff .OR. ANY(pot%type == tersoff_type)
            any_quip = any_quip .OR. ANY(pot%type == quip_type)
            any_deepmd = any_deepmd .OR. ANY(pot%type == deepmd_type)
            any_siepmann = any_siepmann .OR. ANY(pot%type == siepmann_type)
            any_gal = any_gal .OR. ANY(pot%type == gal_type)
         END DO
      END DO
      CALL fist_nonbond_env_get(fist_nonbond_env, nonbonded=nonbonded, natom_types=nkinds)
      ! QUIP
      IF (any_quip) THEN
         CALL quip_energy_store_force_virial(particle_set, cell, atomic_kind_set, potparm, &
                                             fist_nonbond_env, pot_quip, para_env)
         pot_manybody = pot_manybody + pot_quip
      ENDIF
      ! DEEPMD
      IF (any_deepmd) THEN
         CALL deepmd_energy_store_force_virial(particle_set, cell, atomic_kind_set, potparm, &
                                             fist_nonbond_env, pot_deepmd, para_env)
         pot_manybody = pot_manybody+pot_deepmd
      ENDIF

      ! TERSOFF
      IF (any_tersoff) THEN
         NULLIFY (glob_loc_list, glob_cell_v, glob_loc_list_a)
         CALL setup_tersoff_arrays(nonbonded, potparm, glob_loc_list, glob_cell_v, glob_loc_list_a, cell)
         DO ilist = 1, nonbonded%nlists
            neighbor_kind_pair => nonbonded%neighbor_kind_pairs(ilist)
            npairs = neighbor_kind_pair%npairs
            IF (npairs == 0) CYCLE
            Kind_Group_Loop: DO igrp = 1, neighbor_kind_pair%ngrp_kind
               istart = neighbor_kind_pair%grp_kind_start(igrp)
               iend = neighbor_kind_pair%grp_kind_end(igrp)
               ikind = neighbor_kind_pair%ij_kind(1, igrp)
               jkind = neighbor_kind_pair%ij_kind(2, igrp)
               list => neighbor_kind_pair%list
               cvi = neighbor_kind_pair%cell_vector
               pot => potparm%pot(ikind, jkind)%pot
               DO i = 1, SIZE(pot%type)
                  IF (pot%type(i) /= tersoff_type) CYCLE
                  rab2_max = pot%set(i)%tersoff%rcutsq
                  CALL matvec_3x3(cell_v, cell%hmat, cvi)
                  pot => potparm%pot(ikind, jkind)%pot
                  tersoff => pot%set(i)%tersoff
                  npairs = iend - istart + 1
                  IF (npairs /= 0) THEN
                     ALLOCATE (sort_list(2, npairs), work_list(npairs))
                     sort_list = list(:, istart:iend)
                     ! Sort the list of neighbors, this increases the efficiency for single
                     ! potential contributions
                     CALL sort(sort_list(1, :), npairs, work_list)
                     DO ipair = 1, npairs
                        work_list(ipair) = sort_list(2, work_list(ipair))
                     END DO
                     sort_list(2, :) = work_list
                     ! find number of unique elements of array index 1
                     nunique = 1
                     DO ipair = 1, npairs - 1
                        IF (sort_list(1, ipair + 1) /= sort_list(1, ipair)) nunique = nunique + 1
                     END DO
                     ipair = 1
                     junique = sort_list(1, ipair)
                     ifirst = 1
                     DO iunique = 1, nunique
                        atom_a = junique
                        IF (glob_loc_list_a(ifirst) > atom_a) CYCLE
                        DO mpair = ifirst, SIZE(glob_loc_list_a)
                           IF (glob_loc_list_a(mpair) == atom_a) EXIT
                        END DO
                        ifirst = mpair
                        DO mpair = ifirst, SIZE(glob_loc_list_a)
                           IF (glob_loc_list_a(mpair) /= atom_a) EXIT
                        END DO
                        ilast = mpair - 1
                        nloc_size = 0
                        IF (ifirst /= 0) nloc_size = ilast - ifirst + 1
                        DO WHILE (ipair <= npairs)
                           IF (sort_list(1, ipair) /= junique) EXIT
                           atom_b = sort_list(2, ipair)
                           ! Energy terms
                           pot_loc = 0.0_dp
                           rij(:) = r_last_update_pbc(atom_b)%r(:) - r_last_update_pbc(atom_a)%r(:) + cell_v
                           drij = DOT_PRODUCT(rij, rij)
                           ipair = ipair + 1
                           IF (drij > rab2_max) CYCLE
                           drij = SQRT(drij)
                           CALL tersoff_energy(pot_loc, tersoff, r_last_update_pbc, atom_a, atom_b, nloc_size, &
                                               glob_loc_list(:, ifirst:ilast), glob_cell_v(:, ifirst:ilast), cell_v, drij)
                           pot_manybody = pot_manybody + 0.5_dp*pot_loc
                        END DO
                        ifirst = ilast + 1
                        IF (ipair <= npairs) junique = sort_list(1, ipair)
                     END DO
                     DEALLOCATE (sort_list, work_list)
                  END IF
               END DO
            END DO Kind_Group_Loop
         END DO
         CALL destroy_tersoff_arrays(glob_loc_list, glob_cell_v, glob_loc_list_a)
      END IF

      !SIEPMANN POTENTIAL
      IF (any_siepmann) THEN
         NULLIFY (glob_loc_list, glob_cell_v, glob_loc_list_a)
         nr_oh = 0
         nr_h3O = 0
         nr_o = 0
         CALL setup_siepmann_arrays(nonbonded, potparm, glob_loc_list, glob_cell_v, glob_loc_list_a, cell)
         DO ilist = 1, nonbonded%nlists
            neighbor_kind_pair => nonbonded%neighbor_kind_pairs(ilist)
            npairs = neighbor_kind_pair%npairs
            IF (npairs == 0) CYCLE
            Kind_Group_Loop_2: DO igrp = 1, neighbor_kind_pair%ngrp_kind
               istart = neighbor_kind_pair%grp_kind_start(igrp)
               iend = neighbor_kind_pair%grp_kind_end(igrp)
               ikind = neighbor_kind_pair%ij_kind(1, igrp)
               jkind = neighbor_kind_pair%ij_kind(2, igrp)
               list => neighbor_kind_pair%list
               cvi = neighbor_kind_pair%cell_vector
               pot => potparm%pot(ikind, jkind)%pot
               DO i = 1, SIZE(pot%type)
                  IF (pot%type(i) /= siepmann_type) CYCLE
                  rab2_max = pot%set(i)%siepmann%rcutsq
                  CALL matvec_3x3(cell_v, cell%hmat, cvi)
                  pot => potparm%pot(ikind, jkind)%pot
                  siepmann => pot%set(i)%siepmann
                  npairs = iend - istart + 1
                  IF (npairs /= 0) THEN
                     ALLOCATE (sort_list(2, npairs), work_list(npairs))
                     sort_list = list(:, istart:iend)
                     ! Sort the list of neighbors, this increases the efficiency for single
                     ! potential contributions
                     CALL sort(sort_list(1, :), npairs, work_list)
                     DO ipair = 1, npairs
                        work_list(ipair) = sort_list(2, work_list(ipair))
                     END DO
                     sort_list(2, :) = work_list
                     ! find number of unique elements of array index 1
                     nunique = 1
                     DO ipair = 1, npairs - 1
                        IF (sort_list(1, ipair + 1) /= sort_list(1, ipair)) nunique = nunique + 1
                     END DO
                     ipair = 1
                     junique = sort_list(1, ipair)
                     ifirst = 1
                     DO iunique = 1, nunique
                        atom_a = junique
                        IF (glob_loc_list_a(ifirst) > atom_a) CYCLE
                        DO mpair = ifirst, SIZE(glob_loc_list_a)
                           IF (glob_loc_list_a(mpair) == atom_a) EXIT
                        END DO
                        ifirst = mpair
                        DO mpair = ifirst, SIZE(glob_loc_list_a)
                           IF (glob_loc_list_a(mpair) /= atom_a) EXIT
                        END DO
                        ilast = mpair - 1
                        nloc_size = 0
                        IF (ifirst /= 0) nloc_size = ilast - ifirst + 1
                        DO WHILE (ipair <= npairs)
                           IF (sort_list(1, ipair) /= junique) EXIT
                           atom_b = sort_list(2, ipair)
                           ! Energy terms
                           pot_loc = 0.0_dp
                           rij(:) = r_last_update_pbc(atom_b)%r(:) - r_last_update_pbc(atom_a)%r(:) + cell_v
                           drij = DOT_PRODUCT(rij, rij)
                           ipair = ipair + 1
                           IF (drij > rab2_max) CYCLE
                           drij = SQRT(drij)
                           CALL siepmann_energy(pot_loc, siepmann, r_last_update_pbc, atom_a, atom_b, nloc_size, &
                                                glob_loc_list(:, ifirst:ilast), cell_v, cell, drij, &
                                                particle_set, nr_oh, nr_h3O, nr_o)
                           pot_manybody = pot_manybody + pot_loc
                        END DO
                        ifirst = ilast + 1
                        IF (ipair <= npairs) junique = sort_list(1, ipair)
                     END DO
                     DEALLOCATE (sort_list, work_list)
                  END IF
               END DO
            END DO Kind_Group_Loop_2
         END DO
         CALL destroy_siepmann_arrays(glob_loc_list, glob_cell_v, glob_loc_list_a)
         CALL print_nr_ions_siepmann(nr_oh, mm_section, para_env, print_oh=.TRUE., &
                                     print_h3o=.FALSE., print_o=.FALSE.)
         CALL print_nr_ions_siepmann(nr_h3o, mm_section, para_env, print_oh=.FALSE., &
                                     print_h3o=.TRUE., print_o=.FALSE.)
         CALL print_nr_ions_siepmann(nr_o, mm_section, para_env, print_oh=.FALSE., &
                                     print_h3o=.FALSE., print_o=.TRUE.)
      END IF

      !GAL19 POTENTIAL
      IF (any_gal) THEN
         NULLIFY (glob_loc_list, glob_cell_v, glob_loc_list_a)
         CALL setup_gal_arrays(nonbonded, potparm, glob_loc_list, glob_cell_v, glob_loc_list_a, cell)
         DO ilist = 1, nonbonded%nlists
            neighbor_kind_pair => nonbonded%neighbor_kind_pairs(ilist)
            npairs = neighbor_kind_pair%npairs
            IF (npairs == 0) CYCLE
            Kind_Group_Loop_3: DO igrp = 1, neighbor_kind_pair%ngrp_kind
               istart = neighbor_kind_pair%grp_kind_start(igrp)
               iend = neighbor_kind_pair%grp_kind_end(igrp)
               ikind = neighbor_kind_pair%ij_kind(1, igrp)
               jkind = neighbor_kind_pair%ij_kind(2, igrp)
               list => neighbor_kind_pair%list
               cvi = neighbor_kind_pair%cell_vector
               pot => potparm%pot(ikind, jkind)%pot
               DO i = 1, SIZE(pot%type)
                  IF (pot%type(i) /= gal_type) CYCLE
                  rab2_max = pot%set(i)%gal%rcutsq
                  CALL matvec_3x3(cell_v, cell%hmat, cvi)
                  pot => potparm%pot(ikind, jkind)%pot
                  gal => pot%set(i)%gal
                  npairs = iend - istart + 1
                  IF (npairs /= 0) THEN
                     ALLOCATE (sort_list(2, npairs), work_list(npairs))
                     sort_list = list(:, istart:iend)
                     ! Sort the list of neighbors, this increases the efficiency for single
                     ! potential contributions
                     CALL sort(sort_list(1, :), npairs, work_list)
                     DO ipair = 1, npairs
                        work_list(ipair) = sort_list(2, work_list(ipair))
                     END DO
                     sort_list(2, :) = work_list
                     ! find number of unique elements of array index 1
                     nunique = 1
                     DO ipair = 1, npairs - 1
                        IF (sort_list(1, ipair + 1) /= sort_list(1, ipair)) nunique = nunique + 1
                     END DO
                     ipair = 1
                     junique = sort_list(1, ipair)
                     ifirst = 1
                     DO iunique = 1, nunique
                        atom_a = junique
                        IF (glob_loc_list_a(ifirst) > atom_a) CYCLE
                        DO mpair = ifirst, SIZE(glob_loc_list_a)
                           IF (glob_loc_list_a(mpair) == atom_a) EXIT
                        END DO
                        ifirst = mpair
                        DO mpair = ifirst, SIZE(glob_loc_list_a)
                           IF (glob_loc_list_a(mpair) /= atom_a) EXIT
                        END DO
                        ilast = mpair - 1
                        nloc_size = 0
                        IF (ifirst /= 0) nloc_size = ilast - ifirst + 1
                        DO WHILE (ipair <= npairs)
                           IF (sort_list(1, ipair) /= junique) EXIT
                           atom_b = sort_list(2, ipair)
                           ! Energy terms
                           pot_loc = 0.0_dp
                           rij(:) = r_last_update_pbc(atom_b)%r(:) - r_last_update_pbc(atom_a)%r(:) + cell_v
                           drij = DOT_PRODUCT(rij, rij)
                           ipair = ipair + 1
                           IF (drij > rab2_max) CYCLE
                           drij = SQRT(drij)
                           CALL gal_energy(pot_loc, gal, r_last_update_pbc, atom_a, atom_b, &
                                           cell, particle_set, mm_section)

                           pot_manybody = pot_manybody + pot_loc
                        END DO
                        ifirst = ilast + 1
                        IF (ipair <= npairs) junique = sort_list(1, ipair)
                     END DO
                     DEALLOCATE (sort_list, work_list)
                  END IF
               END DO
            END DO Kind_Group_Loop_3
         END DO
         CALL destroy_gal_arrays(glob_loc_list, glob_cell_v, glob_loc_list_a)
      END IF

      CALL timestop(handle)
   END SUBROUTINE energy_manybody

! **************************************************************************************************
!> \brief ...
!> \param fist_nonbond_env ...
!> \param particle_set ...
!> \param cell ...
!> \param f_nonbond ...
!> \param pv_nonbond ...
!> \param use_virial ...
!> \par History
!>      Fast implementation of the tersoff potential - [tlaino] 2007
!> \author I-Feng W. Kuo, Teodoro Laino
! **************************************************************************************************
   SUBROUTINE force_nonbond_manybody(fist_nonbond_env, particle_set, cell, &
                                     f_nonbond, pv_nonbond, use_virial)

      TYPE(fist_nonbond_env_type), POINTER               :: fist_nonbond_env
      TYPE(particle_type), DIMENSION(:), POINTER         :: particle_set
      TYPE(cell_type), POINTER                           :: cell
      REAL(KIND=dp), DIMENSION(:, :), INTENT(INOUT)      :: f_nonbond, pv_nonbond
      LOGICAL, INTENT(IN)                                :: use_virial

      CHARACTER(LEN=*), PARAMETER :: routineN = 'force_nonbond_manybody'

      INTEGER :: atom_a, atom_b, handle, i, i_a, i_b, iend, ifirst, igrp, ikind, ilast, ilist, &
         ipair, istart, iunique, jkind, junique, kind_a, kind_b, mpair, nkinds, nloc_size, npairs, &
         nunique
      INTEGER, ALLOCATABLE, DIMENSION(:, :)              :: eam_kinds_index
      INTEGER, DIMENSION(:), POINTER                     :: glob_loc_list_a, work_list
      INTEGER, DIMENSION(:, :), POINTER                  :: glob_loc_list, list, sort_list
<<<<<<< HEAD
      LOGICAL                                            :: any_quip, any_siepmann, &
                                                            any_tersoff, any_deepmd
=======
      LOGICAL                                            :: any_gal, any_quip, any_siepmann, &
                                                            any_tersoff
>>>>>>> 2b4ca443
      REAL(KIND=dp) :: f_eam, fac, fr(3), ptens11, ptens12, ptens13, ptens21, ptens22, ptens23, &
         ptens31, ptens32, ptens33, rab(3), rab2, rab2_max, rtmp(3)
      REAL(KIND=dp), DIMENSION(3)                        :: cell_v, cvi
      REAL(KIND=dp), DIMENSION(:, :), POINTER            :: glob_cell_v
      TYPE(eam_pot_type), POINTER                        :: eam_a, eam_b
      TYPE(eam_type), DIMENSION(:), POINTER              :: eam_data
      TYPE(fist_neighbor_type), POINTER                  :: nonbonded
      TYPE(gal_pot_type), POINTER                        :: gal
      TYPE(neighbor_kind_pairs_type), POINTER            :: neighbor_kind_pair
      TYPE(pair_potential_pp_type), POINTER              :: potparm
      TYPE(pair_potential_single_type), POINTER          :: pot
      TYPE(pos_type), DIMENSION(:), POINTER              :: r_last_update_pbc
      TYPE(siepmann_pot_type), POINTER                   :: siepmann
      TYPE(tersoff_pot_type), POINTER                    :: tersoff

      any_tersoff = .FALSE.
      any_quip = .FALSE.
      any_siepmann = .FALSE.
<<<<<<< HEAD
      any_deepmd = .FALSE.
=======
      any_gal = .FALSE.
>>>>>>> 2b4ca443
      CALL timeset(routineN, handle)
      NULLIFY (eam_a, eam_b, tersoff, siepmann, gal)

      CALL fist_nonbond_env_get(fist_nonbond_env, nonbonded=nonbonded, potparm=potparm, &
                                natom_types=nkinds, eam_data=eam_data, r_last_update_pbc=r_last_update_pbc)

      ! Initializing the potential energy, pressure tensor and force
      IF (use_virial) THEN
         ptens11 = 0.0_dp; ptens12 = 0.0_dp; ptens13 = 0.0_dp
         ptens21 = 0.0_dp; ptens22 = 0.0_dp; ptens23 = 0.0_dp
         ptens31 = 0.0_dp; ptens32 = 0.0_dp; ptens33 = 0.0_dp
      END IF

      nkinds = SIZE(potparm%pot, 1)
      ALLOCATE (eam_kinds_index(nkinds, nkinds))
      eam_kinds_index = -1
      DO ikind = 1, nkinds
         DO jkind = ikind, nkinds
            DO i = 1, SIZE(potparm%pot(ikind, jkind)%pot%type)
               IF (potparm%pot(ikind, jkind)%pot%type(i) == ea_type) THEN
                  ! At the moment we allow only 1 EAM per each kinds pair..
                  CPASSERT(eam_kinds_index(ikind, jkind) == -1)
                  CPASSERT(eam_kinds_index(jkind, ikind) == -1)
                  eam_kinds_index(ikind, jkind) = i
                  eam_kinds_index(jkind, ikind) = i
               END IF
            END DO
         END DO
      END DO
      DO ikind = 1, nkinds
          DO jkind = ikind, nkinds
            any_deepmd = any_deepmd .OR. ANY(potparm%pot(ikind, jkind)%pot%type == deepmd_type)
          END DO
      END DO
      ! DEEPMD
      IF (any_deepmd) &
         CALL deepmd_add_force_virial(fist_nonbond_env, f_nonbond, pv_nonbond)

      ! QUIP
      IF (use_virial) &
         CALL quip_add_force_virial(fist_nonbond_env, f_nonbond, pv_nonbond)

      ! starting the force loop
      DO ilist = 1, nonbonded%nlists
         neighbor_kind_pair => nonbonded%neighbor_kind_pairs(ilist)
         npairs = neighbor_kind_pair%npairs
         IF (npairs == 0) CYCLE
         Kind_Group_Loop1: DO igrp = 1, neighbor_kind_pair%ngrp_kind
            istart = neighbor_kind_pair%grp_kind_start(igrp)
            iend = neighbor_kind_pair%grp_kind_end(igrp)
            ikind = neighbor_kind_pair%ij_kind(1, igrp)
            jkind = neighbor_kind_pair%ij_kind(2, igrp)
            list => neighbor_kind_pair%list
            cvi = neighbor_kind_pair%cell_vector
            pot => potparm%pot(ikind, jkind)%pot
            IF (pot%no_mb) CYCLE
            rab2_max = pot%rcutsq
            CALL matvec_3x3(cell_v, cell%hmat, cvi)
            any_tersoff = any_tersoff .OR. ANY(pot%type == tersoff_type)
            any_siepmann = any_siepmann .OR. ANY(pot%type == siepmann_type)
<<<<<<< HEAD
            any_deepmd = any_deepmd .OR. ANY(pot%type == deepmd_type)
=======
            any_gal = any_gal .OR. ANY(pot%type == gal_type)
>>>>>>> 2b4ca443
            i = eam_kinds_index(ikind, jkind)
            IF (i == -1) CYCLE
            ! EAM
            CPASSERT(ASSOCIATED(eam_data))
            DO ipair = istart, iend
               atom_a = list(1, ipair)
               atom_b = list(2, ipair)
               fac = 1.0_dp
               IF (atom_a == atom_b) fac = 0.5_dp
               kind_a = particle_set(atom_a)%atomic_kind%kind_number
               kind_b = particle_set(atom_b)%atomic_kind%kind_number
               i_a = eam_kinds_index(kind_a, kind_a)
               i_b = eam_kinds_index(kind_b, kind_b)
               eam_a => potparm%pot(kind_a, kind_a)%pot%set(i_a)%eam
               eam_b => potparm%pot(kind_b, kind_b)%pot%set(i_b)%eam

               !set this outside the potential type in case need multiple potentials
               !Do everything necessary for EAM here
               rab = r_last_update_pbc(atom_b)%r - r_last_update_pbc(atom_a)%r
               rab = rab + cell_v
               rab2 = rab(1)*rab(1) + rab(2)*rab(2) + rab(3)*rab(3)
               IF (rab2 <= rab2_max) THEN
                  CALL get_force_eam(rab2, eam_a, eam_b, eam_data, atom_a, atom_b, f_eam)
                  f_eam = f_eam*fac

                  fr(1) = -f_eam*rab(1)
                  fr(2) = -f_eam*rab(2)
                  fr(3) = -f_eam*rab(3)
                  f_nonbond(1, atom_a) = f_nonbond(1, atom_a) - fr(1)
                  f_nonbond(2, atom_a) = f_nonbond(2, atom_a) - fr(2)
                  f_nonbond(3, atom_a) = f_nonbond(3, atom_a) - fr(3)

                  f_nonbond(1, atom_b) = f_nonbond(1, atom_b) + fr(1)
                  f_nonbond(2, atom_b) = f_nonbond(2, atom_b) + fr(2)
                  f_nonbond(3, atom_b) = f_nonbond(3, atom_b) + fr(3)
                  IF (use_virial) THEN
                     ptens11 = ptens11 + rab(1)*fr(1)
                     ptens21 = ptens21 + rab(2)*fr(1)
                     ptens31 = ptens31 + rab(3)*fr(1)
                     ptens12 = ptens12 + rab(1)*fr(2)
                     ptens22 = ptens22 + rab(2)*fr(2)
                     ptens32 = ptens32 + rab(3)*fr(2)
                     ptens13 = ptens13 + rab(1)*fr(3)
                     ptens23 = ptens23 + rab(2)*fr(3)
                     ptens33 = ptens33 + rab(3)*fr(3)
                  END IF
               ENDIF
            END DO
         END DO Kind_Group_Loop1
      END DO
      DEALLOCATE (eam_kinds_index)

      ! Special way of handling the tersoff potential..
      IF (any_tersoff) THEN
         NULLIFY (glob_loc_list, glob_cell_v, glob_loc_list_a)
         CALL setup_tersoff_arrays(nonbonded, potparm, glob_loc_list, glob_cell_v, glob_loc_list_a, cell)
         DO ilist = 1, nonbonded%nlists
            neighbor_kind_pair => nonbonded%neighbor_kind_pairs(ilist)
            npairs = neighbor_kind_pair%npairs
            IF (npairs == 0) CYCLE
            Kind_Group_Loop2: DO igrp = 1, neighbor_kind_pair%ngrp_kind
               istart = neighbor_kind_pair%grp_kind_start(igrp)
               iend = neighbor_kind_pair%grp_kind_end(igrp)
               ikind = neighbor_kind_pair%ij_kind(1, igrp)
               jkind = neighbor_kind_pair%ij_kind(2, igrp)
               list => neighbor_kind_pair%list
               cvi = neighbor_kind_pair%cell_vector
               pot => potparm%pot(ikind, jkind)%pot

               IF (pot%no_mb) CYCLE
               rab2_max = pot%rcutsq
               CALL matvec_3x3(cell_v, cell%hmat, cvi)
               DO i = 1, SIZE(pot%type)
                  ! TERSOFF
                  IF (pot%type(i) == tersoff_type) THEN
                     npairs = iend - istart + 1
                     tersoff => pot%set(i)%tersoff
                     ALLOCATE (sort_list(2, npairs), work_list(npairs))
                     sort_list = list(:, istart:iend)
                     ! Sort the list of neighbors, this increases the efficiency for single
                     ! potential contributions
                     CALL sort(sort_list(1, :), npairs, work_list)
                     DO ipair = 1, npairs
                        work_list(ipair) = sort_list(2, work_list(ipair))
                     END DO
                     sort_list(2, :) = work_list
                     ! find number of unique elements of array index 1
                     nunique = 1
                     DO ipair = 1, npairs - 1
                        IF (sort_list(1, ipair + 1) /= sort_list(1, ipair)) nunique = nunique + 1
                     END DO
                     ipair = 1
                     junique = sort_list(1, ipair)
                     ifirst = 1
                     DO iunique = 1, nunique
                        atom_a = junique
                        IF (glob_loc_list_a(ifirst) > atom_a) CYCLE
                        DO mpair = ifirst, SIZE(glob_loc_list_a)
                           IF (glob_loc_list_a(mpair) == atom_a) EXIT
                        END DO
                        ifirst = mpair
                        DO mpair = ifirst, SIZE(glob_loc_list_a)
                           IF (glob_loc_list_a(mpair) /= atom_a) EXIT
                        END DO
                        ilast = mpair - 1
                        nloc_size = 0
                        IF (ifirst /= 0) nloc_size = ilast - ifirst + 1
                        DO WHILE (ipair <= npairs)
                           IF (sort_list(1, ipair) /= junique) EXIT
                           atom_b = sort_list(2, ipair)
                           ! Derivative terms
                           rtmp = r_last_update_pbc(atom_b)%r(:) - r_last_update_pbc(atom_a)%r(:) + cell_v
                           ipair = ipair + 1
                           IF (DOT_PRODUCT(rtmp, rtmp) <= tersoff%rcutsq) THEN
                              CALL tersoff_forces(tersoff, r_last_update_pbc, cell_v, &
                                                  nloc_size, glob_loc_list(:, ifirst:ilast), glob_cell_v(:, ifirst:ilast), &
                                                  atom_a, atom_b, f_nonbond, pv_nonbond, use_virial, tersoff%rcutsq)
                           END IF
                        END DO
                        ifirst = ilast + 1
                        IF (ipair <= npairs) junique = sort_list(1, ipair)
                     END DO
                     DEALLOCATE (sort_list, work_list)
                  END IF
               END DO
            END DO Kind_Group_Loop2
         END DO
         CALL destroy_tersoff_arrays(glob_loc_list, glob_cell_v, glob_loc_list_a)
      END IF
      ! Special way of handling the siepmann potential..
      IF (any_siepmann) THEN
         NULLIFY (glob_loc_list, glob_cell_v, glob_loc_list_a)
         CALL setup_siepmann_arrays(nonbonded, potparm, glob_loc_list, glob_cell_v, glob_loc_list_a, cell)
         DO ilist = 1, nonbonded%nlists
            neighbor_kind_pair => nonbonded%neighbor_kind_pairs(ilist)
            npairs = neighbor_kind_pair%npairs
            IF (npairs == 0) CYCLE
            Kind_Group_Loop3: DO igrp = 1, neighbor_kind_pair%ngrp_kind
               istart = neighbor_kind_pair%grp_kind_start(igrp)
               iend = neighbor_kind_pair%grp_kind_end(igrp)
               ikind = neighbor_kind_pair%ij_kind(1, igrp)
               jkind = neighbor_kind_pair%ij_kind(2, igrp)
               list => neighbor_kind_pair%list
               cvi = neighbor_kind_pair%cell_vector
               pot => potparm%pot(ikind, jkind)%pot

               IF (pot%no_mb) CYCLE
               rab2_max = pot%rcutsq
               CALL matvec_3x3(cell_v, cell%hmat, cvi)
               DO i = 1, SIZE(pot%type)
                  ! SIEPMANN
                  IF (pot%type(i) == siepmann_type) THEN
                     npairs = iend - istart + 1
                     siepmann => pot%set(i)%siepmann
                     ALLOCATE (sort_list(2, npairs), work_list(npairs))
                     sort_list = list(:, istart:iend)
                     ! Sort the list of neighbors, this increases the efficiency for single
                     ! potential contributions
                     CALL sort(sort_list(1, :), npairs, work_list)
                     DO ipair = 1, npairs
                        work_list(ipair) = sort_list(2, work_list(ipair))
                     END DO
                     sort_list(2, :) = work_list
                     ! find number of unique elements of array index 1
                     nunique = 1
                     DO ipair = 1, npairs - 1
                        IF (sort_list(1, ipair + 1) /= sort_list(1, ipair)) nunique = nunique + 1
                     END DO
                     ipair = 1
                     junique = sort_list(1, ipair)
                     ifirst = 1
                     DO iunique = 1, nunique
                        atom_a = junique
                        IF (glob_loc_list_a(ifirst) > atom_a) CYCLE
                        DO mpair = ifirst, SIZE(glob_loc_list_a)
                           IF (glob_loc_list_a(mpair) == atom_a) EXIT
                        END DO
                        ifirst = mpair
                        DO mpair = ifirst, SIZE(glob_loc_list_a)
                           IF (glob_loc_list_a(mpair) /= atom_a) EXIT
                        END DO
                        ilast = mpair - 1
                        nloc_size = 0
                        IF (ifirst /= 0) nloc_size = ilast - ifirst + 1
                        DO WHILE (ipair <= npairs)
                           IF (sort_list(1, ipair) /= junique) EXIT
                           atom_b = sort_list(2, ipair)
                           ! Derivative terms
                           rtmp = r_last_update_pbc(atom_b)%r(:) - r_last_update_pbc(atom_a)%r(:) + cell_v
                           ipair = ipair + 1
                           IF (DOT_PRODUCT(rtmp, rtmp) <= siepmann%rcutsq) THEN
                              CALL siepmann_forces_v2(siepmann, r_last_update_pbc, cell_v, cell, &
                                                      atom_a, atom_b, f_nonbond, use_virial, siepmann%rcutsq, &
                                                      particle_set)
                              CALL siepmann_forces_v3(siepmann, r_last_update_pbc, cell_v, &
                                                      nloc_size, glob_loc_list(:, ifirst:ilast), &
                                                      atom_a, atom_b, f_nonbond, use_virial, siepmann%rcutsq, &
                                                      cell, particle_set)
                           END IF
                        END DO
                        ifirst = ilast + 1
                        IF (ipair <= npairs) junique = sort_list(1, ipair)
                     END DO
                     DEALLOCATE (sort_list, work_list)
                  END IF
               END DO
            END DO Kind_Group_Loop3
         END DO
         CALL destroy_siepmann_arrays(glob_loc_list, glob_cell_v, glob_loc_list_a)
      END IF

      ! GAL19 potential..
      IF (any_gal) THEN
         NULLIFY (glob_loc_list, glob_cell_v, glob_loc_list_a)
         CALL setup_gal_arrays(nonbonded, potparm, glob_loc_list, glob_cell_v, glob_loc_list_a, cell)
         DO ilist = 1, nonbonded%nlists
            neighbor_kind_pair => nonbonded%neighbor_kind_pairs(ilist)
            npairs = neighbor_kind_pair%npairs
            IF (npairs == 0) CYCLE
            Kind_Group_Loop4: DO igrp = 1, neighbor_kind_pair%ngrp_kind
               istart = neighbor_kind_pair%grp_kind_start(igrp)
               iend = neighbor_kind_pair%grp_kind_end(igrp)
               ikind = neighbor_kind_pair%ij_kind(1, igrp)
               jkind = neighbor_kind_pair%ij_kind(2, igrp)
               list => neighbor_kind_pair%list
               cvi = neighbor_kind_pair%cell_vector
               pot => potparm%pot(ikind, jkind)%pot

               IF (pot%no_mb) CYCLE
               rab2_max = pot%rcutsq
               CALL matvec_3x3(cell_v, cell%hmat, cvi)
               DO i = 1, SIZE(pot%type)
                  ! GAL19
                  IF (pot%type(i) == gal_type) THEN
                     npairs = iend - istart + 1
                     gal => pot%set(i)%gal
                     ALLOCATE (sort_list(2, npairs), work_list(npairs))
                     sort_list = list(:, istart:iend)
                     ! Sort the list of neighbors, this increases the efficiency for single
                     ! potential contributions
                     CALL sort(sort_list(1, :), npairs, work_list)
                     DO ipair = 1, npairs
                        work_list(ipair) = sort_list(2, work_list(ipair))
                     END DO
                     sort_list(2, :) = work_list
                     ! find number of unique elements of array index 1
                     nunique = 1
                     DO ipair = 1, npairs - 1
                        IF (sort_list(1, ipair + 1) /= sort_list(1, ipair)) nunique = nunique + 1
                     END DO
                     ipair = 1
                     junique = sort_list(1, ipair)
                     ifirst = 1
                     DO iunique = 1, nunique
                        atom_a = junique
                        IF (glob_loc_list_a(ifirst) > atom_a) CYCLE
                        DO mpair = ifirst, SIZE(glob_loc_list_a)
                           IF (glob_loc_list_a(mpair) == atom_a) EXIT
                        END DO
                        ifirst = mpair
                        DO mpair = ifirst, SIZE(glob_loc_list_a)
                           IF (glob_loc_list_a(mpair) /= atom_a) EXIT
                        END DO
                        ilast = mpair - 1
                        nloc_size = 0
                        IF (ifirst /= 0) nloc_size = ilast - ifirst + 1
                        DO WHILE (ipair <= npairs)
                           IF (sort_list(1, ipair) /= junique) EXIT
                           atom_b = sort_list(2, ipair)
                           ! Derivative terms
                           rtmp = r_last_update_pbc(atom_b)%r(:) - r_last_update_pbc(atom_a)%r(:) + cell_v
                           ipair = ipair + 1
                           IF (DOT_PRODUCT(rtmp, rtmp) <= gal%rcutsq) THEN
                              CALL gal_forces(gal, r_last_update_pbc, &
                                              atom_a, atom_b, f_nonbond, use_virial, &
                                              cell, particle_set)
                           END IF
                        END DO
                        ifirst = ilast + 1
                        IF (ipair <= npairs) junique = sort_list(1, ipair)
                     END DO
                     DEALLOCATE (sort_list, work_list)
                  END IF
               END DO
            END DO Kind_Group_Loop4
         END DO
         CALL destroy_gal_arrays(glob_loc_list, glob_cell_v, glob_loc_list_a)
      END IF

      IF (use_virial) THEN
         pv_nonbond(1, 1) = pv_nonbond(1, 1) + ptens11
         pv_nonbond(1, 2) = pv_nonbond(1, 2) + ptens12
         pv_nonbond(1, 3) = pv_nonbond(1, 3) + ptens13
         pv_nonbond(2, 1) = pv_nonbond(2, 1) + ptens21
         pv_nonbond(2, 2) = pv_nonbond(2, 2) + ptens22
         pv_nonbond(2, 3) = pv_nonbond(2, 3) + ptens23
         pv_nonbond(3, 1) = pv_nonbond(3, 1) + ptens31
         pv_nonbond(3, 2) = pv_nonbond(3, 2) + ptens32
         pv_nonbond(3, 3) = pv_nonbond(3, 3) + ptens33
      END IF
      CALL timestop(handle)
   END SUBROUTINE force_nonbond_manybody

END MODULE manybody_potential
<|MERGE_RESOLUTION|>--- conflicted
+++ resolved
@@ -1,12 +1,8 @@
 !--------------------------------------------------------------------------------------------------!
 !   CP2K: A general program to perform molecular dynamics simulations                              !
-<<<<<<< HEAD
-!   Copyright (C) 2000 - 2018  CP2K developers group                                               !
-=======
 !   Copyright 2000-2021 CP2K developers group <https://cp2k.org>                                   !
 !                                                                                                  !
 !   SPDX-License-Identifier: GPL-2.0-or-later                                                      !
->>>>>>> 2b4ca443
 !--------------------------------------------------------------------------------------------------!
 
 ! **************************************************************************************************
@@ -53,14 +49,9 @@
    USE mathlib,                         ONLY: matvec_3x3
    USE message_passing,                 ONLY: mp_sum
    USE pair_potential_types,            ONLY: &
-<<<<<<< HEAD
-        ea_type, eam_pot_type, pair_potential_pp_type, pair_potential_single_type, quip_type, &
-        siepmann_pot_type, siepmann_type, tersoff_pot_type, tersoff_type, deepmd_type
-=======
         ea_type, eam_pot_type, gal_pot_type, gal_type, pair_potential_pp_type, &
         pair_potential_single_type, quip_type, siepmann_pot_type, siepmann_type, tersoff_pot_type, &
-        tersoff_type
->>>>>>> 2b4ca443
+        tersoff_type, deepmd_type
    USE particle_types,                  ONLY: particle_type
    USE util,                            ONLY: sort
 #include "./base/base_uses.f90"
@@ -107,12 +98,8 @@
          nloc_size, npairs, nparticle, nparticle_local, nr_h3O, nr_o, nr_oh, nunique
       INTEGER, DIMENSION(:), POINTER                     :: glob_loc_list_a, work_list
       INTEGER, DIMENSION(:, :), POINTER                  :: glob_loc_list, list, sort_list
-<<<<<<< HEAD
-      LOGICAL                                            :: any_quip, any_siepmann, any_tersoff, any_deepmd
-=======
       LOGICAL                                            :: any_gal, any_quip, any_siepmann, &
-                                                            any_tersoff
->>>>>>> 2b4ca443
+                                                            any_tersoff, any_deepmd
       REAL(KIND=dp)                                      :: drij, embed, pot_loc, pot_quip, qr, &
                                                             rab2_max, rij(3), pot_deepmd
       REAL(KIND=dp), DIMENSION(3)                        :: cell_v, cvi
@@ -477,13 +464,8 @@
       INTEGER, ALLOCATABLE, DIMENSION(:, :)              :: eam_kinds_index
       INTEGER, DIMENSION(:), POINTER                     :: glob_loc_list_a, work_list
       INTEGER, DIMENSION(:, :), POINTER                  :: glob_loc_list, list, sort_list
-<<<<<<< HEAD
-      LOGICAL                                            :: any_quip, any_siepmann, &
+      LOGICAL                                            :: any_gal, any_quip, any_siepmann, &
                                                             any_tersoff, any_deepmd
-=======
-      LOGICAL                                            :: any_gal, any_quip, any_siepmann, &
-                                                            any_tersoff
->>>>>>> 2b4ca443
       REAL(KIND=dp) :: f_eam, fac, fr(3), ptens11, ptens12, ptens13, ptens21, ptens22, ptens23, &
          ptens31, ptens32, ptens33, rab(3), rab2, rab2_max, rtmp(3)
       REAL(KIND=dp), DIMENSION(3)                        :: cell_v, cvi
@@ -502,11 +484,8 @@
       any_tersoff = .FALSE.
       any_quip = .FALSE.
       any_siepmann = .FALSE.
-<<<<<<< HEAD
       any_deepmd = .FALSE.
-=======
       any_gal = .FALSE.
->>>>>>> 2b4ca443
       CALL timeset(routineN, handle)
       NULLIFY (eam_a, eam_b, tersoff, siepmann, gal)
 
@@ -567,11 +546,8 @@
             CALL matvec_3x3(cell_v, cell%hmat, cvi)
             any_tersoff = any_tersoff .OR. ANY(pot%type == tersoff_type)
             any_siepmann = any_siepmann .OR. ANY(pot%type == siepmann_type)
-<<<<<<< HEAD
             any_deepmd = any_deepmd .OR. ANY(pot%type == deepmd_type)
-=======
             any_gal = any_gal .OR. ANY(pot%type == gal_type)
->>>>>>> 2b4ca443
             i = eam_kinds_index(ikind, jkind)
             IF (i == -1) CYCLE
             ! EAM
