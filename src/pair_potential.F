!--------------------------------------------------------------------------------------------------!
!   CP2K: A general program to perform molecular dynamics simulations                              !
<<<<<<< HEAD
!   Copyright (C) 2000 - 2018  CP2K developers group                                               !
=======
!   Copyright 2000-2021 CP2K developers group <https://cp2k.org>                                   !
!                                                                                                  !
!   SPDX-License-Identifier: GPL-2.0-or-later                                                      !
>>>>>>> 2b4ca443
!--------------------------------------------------------------------------------------------------!

! **************************************************************************************************
!> \par History
!>      September 2005 - Introduced the Born-Mayer-Huggins-Fumi-Tosi  Potential (BMHTF)
!>      2006 - Major rewriting of the routines.. Linear scaling setup of splines
!>      2007 - Teodoro Laino - University of Zurich - Multiple potential
!>             Major rewriting nr.2
!> \author CJM
! **************************************************************************************************
MODULE pair_potential

   USE atomic_kind_types,               ONLY: atomic_kind_type,&
                                              get_atomic_kind
   USE cp_files,                        ONLY: close_file,&
                                              open_file
   USE cp_log_handling,                 ONLY: cp_get_default_logger,&
                                              cp_logger_type,&
                                              cp_to_string
   USE fparser,                         ONLY: finalizef,&
                                              initf,&
                                              parsef
   USE kinds,                           ONLY: default_path_length,&
                                              default_string_length,&
                                              dp
   USE pair_potential_types,            ONLY: &
        b4_type, bm_type, compare_pot, ea_type, ft_type, ftd_type, gal_type, gp_type, gw_type, &
        ip_type, list_pot, lj_charmm_type, lj_type, multi_type, nn_type, pair_potential_pp_type, &
        pair_potential_single_type, potential_single_allocation, quip_type, siepmann_type, &
        tersoff_type, wl_type, deepmd_type
   USE pair_potential_util,             ONLY: ener_pot,&
                                              ener_zbl,&
                                              zbl_matching_polinomial
   USE physcon,                         ONLY: bohr,&
                                              evolt,&
                                              kjmol
   USE splines_methods,                 ONLY: init_spline,&
                                              init_splinexy,&
                                              potential_s
   USE splines_types,                   ONLY: spline_data_p_type,&
                                              spline_data_type,&
                                              spline_env_create,&
                                              spline_environment_type,&
                                              spline_factor_create,&
                                              spline_factor_release,&
                                              spline_factor_type
   USE string_table,                    ONLY: str2id
   USE util,                            ONLY: sort
#include "./base/base_uses.f90"

   IMPLICIT NONE

   PRIVATE
   CHARACTER(len=*), PARAMETER, PRIVATE :: moduleN = 'pair_potential'
   REAL(KIND=dp), PARAMETER, PRIVATE    :: MIN_HICUT_VALUE = 1.0E-15_dp, &
                                           DEFAULT_HICUT_VALUE = 1.0E3_dp
   INTEGER, PARAMETER, PRIVATE          :: MAX_POINTS = 2000000

   PUBLIC :: spline_nonbond_control, &
             get_nonbond_storage, &
             init_genpot

CONTAINS

! **************************************************************************************************
!> \brief Initialize genpot
!> \param potparm ...
!> \param ntype ...
!> \par History
!>      Teo 2007.06 - Zurich University
! **************************************************************************************************
   SUBROUTINE init_genpot(potparm, ntype)
      TYPE(pair_potential_pp_type), POINTER              :: potparm
      INTEGER, INTENT(IN)                                :: ntype

      CHARACTER(len=*), PARAMETER                        :: routineN = 'init_genpot'

      INTEGER                                            :: handle, i, j, k, ngp
      TYPE(pair_potential_single_type), POINTER          :: pot

      CALL timeset(routineN, handle)

      NULLIFY (pot)
      ngp = 0
      ! Prescreen for general potential type
      DO i = 1, ntype ! i:  first  atom type
         DO j = 1, i ! j:  second atom type
            pot => potparm%pot(i, j)%pot
            ngp = ngp + COUNT(pot%type == gp_type)
         END DO
      END DO
      CALL initf(ngp)
      ngp = 0
      DO i = 1, ntype ! i:  first  atom type
         DO j = 1, i ! j:  second atom type
            pot => potparm%pot(i, j)%pot
            DO k = 1, SIZE(pot%type)
               IF (pot%type(k) == gp_type) THEN
                  ngp = ngp + 1
                  pot%set(k)%gp%myid = ngp
                  CALL parsef(ngp, TRIM(pot%set(k)%gp%potential), pot%set(k)%gp%parameters)
               END IF
            END DO
         END DO
      END DO
      CALL timestop(handle)

   END SUBROUTINE init_genpot

! **************************************************************************************************
!> \brief creates the splines for the potentials
!> \param spline_env ...
!> \param potparm ...
!> \param atomic_kind_set ...
!> \param eps_spline ...
!> \param max_energy ...
!> \param rlow_nb ...
!> \param emax_spline ...
!> \param npoints ...
!> \param iw ...
!> \param iw2 ...
!> \param iw3 ...
!> \param do_zbl ...
!> \param shift_cutoff ...
!> \param nonbonded_type ...
!> \par History
!>      Teo 2006.05 : Improved speed and accuracy. Linear scaling of the setup
! **************************************************************************************************
   SUBROUTINE spline_nonbond_control(spline_env, potparm, atomic_kind_set, &
                                     eps_spline, max_energy, rlow_nb, emax_spline, npoints, iw, iw2, iw3, do_zbl, &
                                     shift_cutoff, nonbonded_type)

      TYPE(spline_environment_type), POINTER             :: spline_env
      TYPE(pair_potential_pp_type), POINTER              :: potparm
      TYPE(atomic_kind_type), DIMENSION(:), POINTER      :: atomic_kind_set
      REAL(KIND=dp), INTENT(IN)                          :: eps_spline, max_energy, rlow_nb, &
                                                            emax_spline
      INTEGER, INTENT(IN)                                :: npoints, iw, iw2, iw3
      LOGICAL, INTENT(IN)                                :: do_zbl, shift_cutoff
      CHARACTER(LEN=*), INTENT(IN)                       :: nonbonded_type

      CHARACTER(len=*), PARAMETER :: routineN = 'spline_nonbond_control'

      INTEGER                                            :: handle, i, ip, j, k, n, ncount, &
                                                            npoints_spline, ntype
      LOGICAL                                            :: found_locut
      REAL(KIND=dp)                                      :: energy_cutoff, hicut, hicut0, locut
      TYPE(pair_potential_single_type), POINTER          :: pot

      n = 0
      ncount = 0

      ntype = SIZE(atomic_kind_set)
      CALL timeset(routineN, handle)
      IF (iw3 > 0) THEN
         WRITE (iw3, "(/,T2,A,I0,A,I0,A)") &
            "SPLINE_INFO| Generating ", (ntype*(ntype + 1))/2, " splines for "// &
            TRIM(ADJUSTL(nonbonded_type))//" interactions "
         WRITE (iw3, "(T2,A,I0,A)") &
            "             Due to ", ntype, " different atomic kinds"
      END IF
      CALL init_genpot(potparm, ntype)
      ! Real computation of splines
      ip = 0
      DO i = 1, ntype
         DO j = 1, i
            pot => potparm%pot(i, j)%pot
            IF (iw3 > 0 .AND. iw <= 0) THEN
               IF (MOD(i*(i - 1)/2 + j, MAX(1, (ntype*(ntype + 1))/(2*10))) == 0) THEN
                  WRITE (UNIT=iw3, ADVANCE="NO", FMT='(2X,A3,I0)') '...', i*(i - 1)/2 + j
                  ip = ip + 1
                  IF (ip >= 11) THEN
                     WRITE (iw3, *)
                     ip = 0
                  END IF
               END IF
            ENDIF
            ! Setup of Exclusion Types
            pot%no_pp = .TRUE.
            pot%no_mb = .TRUE.
            DO k = 1, SIZE(pot%type)
               SELECT CASE (pot%type(k))
               CASE (lj_type, lj_charmm_type, wl_type, gw_type, ft_type, ftd_type, ip_type, &
                     b4_type, bm_type, gp_type, ea_type, quip_type, deepmd_type)
                  pot%no_pp = .FALSE.
               CASE (tersoff_type)
                  pot%no_mb = .FALSE.
               CASE (siepmann_type)
                  pot%no_mb = .FALSE.
               CASE (gal_type)
                  pot%no_mb = .FALSE.
               CASE (nn_type)
                  ! Do nothing..
               CASE DEFAULT
                  ! Never reach this point
                  CPABORT("")
               END SELECT
               ! Special case for EAM
<<<<<<< HEAD
               SELECT CASE (pot%type (k))
               CASE (ea_type, quip_type, deepmd_type)
=======
               SELECT CASE (pot%type(k))
               CASE (ea_type, quip_type)
>>>>>>> 2b4ca443
                  pot%no_mb = .FALSE.
               END SELECT
            END DO

            ! Starting SetUp of splines
            IF (.NOT. pot%undef) CYCLE
            ncount = ncount + 1
            n = spline_env%spltab(i, j)
            locut = rlow_nb
            hicut0 = SQRT(pot%rcutsq)
            IF (ABS(hicut0) <= MIN_HICUT_VALUE) hicut0 = DEFAULT_HICUT_VALUE
            hicut = hicut0/SQRT(pot%spl_f%rcutsq_f)

            energy_cutoff = pot%spl_f%cutoff

            ! Find the real locut according emax_spline
            CALL get_spline_cutoff(hicut, locut, found_locut, pot, do_zbl, &
                                   energy_cutoff, emax_spline)
            locut = MAX(locut*SQRT(pot%spl_f%rcutsq_f), rlow_nb)

            ! Real Generation of the Spline
            npoints_spline = npoints
            CALL generate_spline_low(spline_env%spl_pp(n)%spl_p, npoints_spline, locut, &
                                     hicut, eps_spline, iw, iw2, i, j, n, ncount, max_energy, pot, &
                                     energy_cutoff, found_locut, do_zbl, atomic_kind_set, &
                                     nonbonded_type)

            pot%undef = .FALSE.
            ! Unique Spline working only for a pure LJ potential..
            IF (SIZE(pot%type) == 1) THEN
               IF (ANY(potential_single_allocation == pot%type(1))) THEN
                  ! Restoring the proper values for the generating spline pot
                  IF ((pot%type(1) == lj_type) .OR. (pot%type(1) == lj_charmm_type)) THEN
                     pot%set(1)%lj%sigma6 = pot%set(1)%lj%sigma6*pot%spl_f%rscale(1)**3
                     pot%set(1)%lj%sigma12 = pot%set(1)%lj%sigma6**2
                     pot%set(1)%lj%epsilon = pot%set(1)%lj%epsilon*pot%spl_f%fscale(1)
                  END IF
               END IF
            END IF
            ! Correct Cutoff...
            IF (shift_cutoff) THEN
               pot%spl_f%cutoff = pot%spl_f%cutoff*pot%spl_f%fscale(1) - &
                                  ener_pot(pot, hicut0, 0.0_dp)
            END IF
         END DO
      END DO
      CALL finalizef()

      IF (iw > 0) THEN
         WRITE (iw, '(/,T2,A,I0)') &
            "SPLINE_INFO| Number of pair potential splines allocated:   ", MAXVAL(spline_env%spltab)
      END IF
      IF (iw3 > 0) THEN
         WRITE (iw3, '(/,T2,A,I0,/,T2,A)') &
            "SPLINE_INFO| Number of unique splines computed:            ", MAXVAL(spline_env%spltab), &
            "SPLINE_INFO| Done"
      END IF

      CALL timestop(handle)

   END SUBROUTINE spline_nonbond_control

! **************************************************************************************************
!> \brief Finds the cutoff for the generation of the spline
!>      In a two pass approach, first with low resolution, refine in a second iteration
!> \param hicut ...
!> \param locut ...
!> \param found_locut ...
!> \param pot ...
!> \param do_zbl ...
!> \param energy_cutoff ...
!> \param emax_spline ...
!> \par History
!>      Splitting in order to make some season cleaning..
!> \author Teodoro Laino [tlaino] 2007.06
! **************************************************************************************************
   SUBROUTINE get_spline_cutoff(hicut, locut, found_locut, pot, do_zbl, &
                                energy_cutoff, emax_spline)

      REAL(KIND=dp), INTENT(IN)                          :: hicut
      REAL(KIND=dp), INTENT(INOUT)                       :: locut
      LOGICAL, INTENT(OUT)                               :: found_locut
      TYPE(pair_potential_single_type), OPTIONAL, &
         POINTER                                         :: pot
      LOGICAL, INTENT(IN)                                :: do_zbl
      REAL(KIND=dp), INTENT(IN)                          :: energy_cutoff, emax_spline

      INTEGER                                            :: ilevel, jx
      REAL(KIND=dp)                                      :: dx2, e, locut_found, x

      dx2 = (hicut - locut)
      x = hicut
      locut_found = locut
      found_locut = .FALSE.
      DO ilevel = 1, 2
         dx2 = dx2/100.0_dp
         DO jx = 1, 100
            e = ener_pot(pot, x, energy_cutoff)
            IF (do_zbl) THEN
               e = e + ener_zbl(pot, x)
            END IF
            IF (ABS(e) > emax_spline) THEN
               locut_found = x
               found_locut = .TRUE.
               EXIT
            END IF
            x = x - dx2
         END DO
         x = x + dx2
      ENDDO
      locut = locut_found

   END SUBROUTINE get_spline_cutoff

! **************************************************************************************************
!> \brief Real Generation of spline..
!> \param spl_p ...
!> \param npoints ...
!> \param locut ...
!> \param hicut ...
!> \param eps_spline ...
!> \param iw ...
!> \param iw2 ...
!> \param i ...
!> \param j ...
!> \param n ...
!> \param ncount ...
!> \param max_energy ...
!> \param pot ...
!> \param energy_cutoff ...
!> \param found_locut ...
!> \param do_zbl ...
!> \param atomic_kind_set ...
!> \param nonbonded_type ...
!> \par History
!>      Splitting in order to make some season cleaning..
!> \author Teodoro Laino [tlaino] 2007.06
! **************************************************************************************************
   SUBROUTINE generate_spline_low(spl_p, npoints, locut, hicut, eps_spline, &
                                  iw, iw2, i, j, n, ncount, max_energy, pot, energy_cutoff, &
                                  found_locut, do_zbl, atomic_kind_set, nonbonded_type)

      TYPE(spline_data_p_type), DIMENSION(:), POINTER    :: spl_p
      INTEGER, INTENT(INOUT)                             :: npoints
      REAL(KIND=dp), INTENT(IN)                          :: locut, hicut, eps_spline
      INTEGER, INTENT(IN)                                :: iw, iw2, i, j, n, ncount
      REAL(KIND=dp), INTENT(IN)                          :: max_energy
      TYPE(pair_potential_single_type), POINTER          :: pot
      REAL(KIND=dp), INTENT(IN), OPTIONAL                :: energy_cutoff
      LOGICAL, INTENT(IN)                                :: found_locut, do_zbl
      TYPE(atomic_kind_type), DIMENSION(:), POINTER      :: atomic_kind_set
      CHARACTER(LEN=*), INTENT(IN)                       :: nonbonded_type

      CHARACTER(LEN=2*default_string_length)             :: message, tmp
      CHARACTER(LEN=default_path_length)                 :: file_name
      INTEGER                                            :: ix, jx, mfac, nppa, nx, unit_number
      LOGICAL                                            :: fixed_spline_points
      REAL(KIND=dp)                                      :: df, dg, dh, diffmax, dx, dx2, e, &
                                                            e_spline, f, g, h, r, rcut, x, x2, &
                                                            xdum, xdum1, xsav
      TYPE(cp_logger_type), POINTER                      :: logger
      TYPE(spline_data_type), POINTER                    :: spline_data
      TYPE(spline_factor_type), POINTER                  :: spl_f

      NULLIFY (logger, spl_f)
      logger => cp_get_default_logger()

      CALL spline_factor_create(spl_f)
      mfac = 5
      IF (npoints > 0) THEN
         fixed_spline_points = .TRUE.
      ELSE
         fixed_spline_points = .FALSE.
         npoints = 20
         IF (.NOT. found_locut) npoints = 2
      ENDIF
      spline_data => spl_p(1)%spline_data
      DO WHILE (.TRUE.)
         CALL init_splinexy(spline_data, npoints + 1)
         dx2 = (1.0_dp/locut**2 - 1.0_dp/hicut**2)/REAL(npoints, KIND=dp)
         x2 = 1.0_dp/hicut**2
         spline_data%x1 = x2
         DO jx = 1, npoints + 1
            ! jx: loop over 1/distance**2
            x = SQRT(1.0_dp/x2)
            e = ener_pot(pot, x, energy_cutoff)
            IF (do_zbl) THEN
               e = e + ener_zbl(pot, x)
            END IF
            spline_data%y(jx) = e
            x2 = x2 + dx2
         END DO
         CALL init_spline(spline_data, dx=dx2)
         ! This is the check for required accuracy on spline setup
         dx2 = (hicut - locut)/REAL(mfac*npoints + 1, KIND=dp)
         x2 = locut + dx2
         diffmax = -1.0_dp
         xsav = hicut
         ! if a fixed number of points is requested, no check on its error
         IF (fixed_spline_points) EXIT
         DO jx = 1, mfac*npoints
            x = x2
            e = ener_pot(pot, x, energy_cutoff)
            IF (do_zbl) THEN
               e = e + ener_zbl(pot, x)
            END IF
            IF (ABS(e) < max_energy) THEN
               xdum1 = ABS(e - potential_s(spl_p, x*x, xdum, spl_f, logger))
               diffmax = MAX(diffmax, xdum1)
               xsav = MIN(x, xsav)
            END IF
            x2 = x2 + dx2
            IF (x2 > hicut) EXIT
         END DO
         IF (npoints > MAX_POINTS) THEN
            WRITE (message, '(A,I8,A,G12.6,A)') "SPLINE_INFO| Number of points: ", npoints, &
               " obtained accuracy ", diffmax, ". MM SPLINE: no convergence on required"// &
               " accuracy (adjust EPS_SPLINE and rerun)"
            CALL cp_abort(__LOCATION__, TRIM(message))
         END IF
         ! accuracy is poor or we have found no points below max_energy, refine mesh
         IF (diffmax > eps_spline .OR. diffmax < 0.0_dp) THEN
            npoints = CEILING(1.2_dp*REAL(npoints, KIND=dp))
         ELSE
            EXIT
         END IF
      END DO
      ! Print spline info to STDOUT if requested
      IF (iw > 0) THEN
         WRITE (UNIT=iw, &
                FMT="(/,A,I0,/,A,I0,/,A,I0,1X,I0,/,A,/,A,I0,2(/,A,ES13.6),2(/,A,2ES13.6))") &
            " SPLINE_INFO| Spline number:                                ", ncount, &
            " SPLINE_INFO| Unique spline number:                         ", n, &
            " SPLINE_INFO| Atomic kind numbers:                          ", i, j, &
            " SPLINE_INFO| Atomic kind names:                            "//TRIM(ADJUSTL(atomic_kind_set(i)%name))//" "// &
            TRIM(ADJUSTL(atomic_kind_set(j)%name)), &
            " SPLINE_INFO| Number of spline points:                      ", npoints, &
            " SPLINE_INFO| Requested accuracy [Hartree]:                ", eps_spline, &
            " SPLINE_INFO| Achieved accuracy [Hartree]:                 ", diffmax, &
            " SPLINE_INFO| Spline range [bohr]:                         ", locut, hicut, &
            " SPLINE_INFO| Spline range used to achieve accuracy [bohr]:", xsav, hicut
         dx2 = (hicut - locut)/REAL(npoints + 1, KIND=dp)
         x = locut + dx2
         WRITE (UNIT=iw, FMT='(A,ES17.9)') &
            " SPLINE_INFO| Spline value at RMIN [Hartree]:             ", potential_s(spl_p, x*x, xdum, spl_f, logger), &
            " SPLINE_INFO| Spline value at RMAX [Hartree]:             ", potential_s(spl_p, hicut*hicut, xdum, spl_f, logger), &
            " SPLINE_INFO| Non-bonded energy cutoff [Hartree]:         ", energy_cutoff
      END IF
      ! Print spline data on file if requested
      IF (iw2 > 0) THEN
         ! Set increment to 200 points per Angstrom
         nppa = 200
         dx = bohr/REAL(nppa, KIND=dp)
         nx = NINT(hicut/dx)
         file_name = ""
         tmp = ADJUSTL(cp_to_string(n))
         WRITE (UNIT=file_name, FMT="(A,I0,A)") &
            TRIM(ADJUSTL(nonbonded_type))//"_SPLINE_"//TRIM(tmp)//"_"// &
            TRIM(ADJUSTL(atomic_kind_set(i)%name))//"_"// &
            TRIM(ADJUSTL(atomic_kind_set(j)%name))
         CALL open_file(file_name=file_name, &
                        file_status="UNKNOWN", &
                        file_form="FORMATTED", &
                        file_action="WRITE", &
                        unit_number=unit_number)
         WRITE (UNIT=unit_number, &
                FMT="(2(A,I0,/),A,I0,1X,I0,/,A,/,A,I0,2(/,A,ES13.6),2(/,A,2ES13.6),/,A,ES13.6,/,A,I0,A,/,A)") &
            "# Spline number:                                    ", ncount, &
            "# Unique spline number:                             ", n, &
            "# Atomic kind numbers:                              ", i, j, &
            "# Atomic kind names:                                "//TRIM(ADJUSTL(atomic_kind_set(i)%name))//" "// &
            TRIM(ADJUSTL(atomic_kind_set(j)%name)), &
            "# Number of spline points:                          ", npoints, &
            "# Requested accuracy [eV]:                         ", eps_spline*evolt, &
            "# Achieved accuracy [eV]:                          ", diffmax*evolt, &
            "# Spline range [Angstrom]:                         ", locut/bohr, hicut/bohr, &
            "# Spline range used to achieve accuracy [Angstrom]:", xsav/bohr, hicut/bohr, &
            "# Non-bonded energy cutoff [eV]:                   ", energy_cutoff*evolt, &
            "# Test spline using ", nppa, " points per Angstrom:", &
            "#     Abscissa [Angstrom]              Energy [eV]      Splined energy [eV] Derivative [eV/Angstrom]"// &
            "      |Energy error| [eV]"
         x = 0.0_dp
         DO jx = 0, nx
            IF (x > hicut) x = hicut
            IF (x > locut) THEN
               e = ener_pot(pot, x, energy_cutoff)
               IF (do_zbl) e = e + ener_zbl(pot, x)
               e_spline = potential_s(spl_p, x*x, xdum, spl_f, logger)
               WRITE (UNIT=unit_number, FMT="(5ES25.12)") &
                  x/bohr, e*evolt, e_spline*evolt, -bohr*x*xdum*evolt, ABS((e - e_spline)*evolt)
            END IF
            x = x + dx
         END DO
         CALL close_file(unit_number=unit_number)
         !MK Write table.xvf for GROMACS 4.5.5
         WRITE (UNIT=file_name, FMT="(A,I0,A)") &
            "table_"// &
            TRIM(ADJUSTL(atomic_kind_set(i)%name))//"_"// &
            TRIM(ADJUSTL(atomic_kind_set(j)%name))//".xvg"
         CALL open_file(file_name=file_name, &
                        file_status="UNKNOWN", &
                        file_form="FORMATTED", &
                        file_action="WRITE", &
                        unit_number=unit_number)
         ! Recommended increment for dp is 0.0005 nm = 0.005 Angstrom
         ! which are 200 points/Angstrom
         rcut = 0.1_dp*hicut/bohr
         x = 0.0_dp
         DO jx = 0, nx
            IF (x > hicut) x = hicut
            r = 0.1_dp*x/bohr ! Convert bohr to nm
            IF (x <= locut) THEN
               WRITE (UNIT=unit_number, FMT="(7ES25.12)") &
                  r, (0.0_dp, ix=1, 6)
            ELSE
               e_spline = potential_s(spl_p, x*x, xdum, spl_f, logger)
               f = 1.0_dp/r
               df = -1.0_dp/r**2
               g = -1.0_dp/r**6 + 1.0_dp/rcut**6
               dg = 6.0_dp/r**7
               h = e_spline*kjmol
               dh = -10.0_dp*bohr*x*xdum*kjmol
               WRITE (UNIT=unit_number, FMT="(7ES25.12)") &
                  r, f, -df, & ! r, f(r), -f'(r) => probably not used
                  g, -dg, & !    g(r), -g'(r) => not used, if C = 0
                  h, -dh !    h(r), -h'(r) => used, if A = 1
            END IF
            x = x + dx
         END DO
         CALL close_file(unit_number=unit_number)
      END IF

      CALL spline_factor_release(spl_f)

   END SUBROUTINE generate_spline_low

! **************************************************************************************************
!> \brief Prescreening of the effective bonds evaluations. linear scaling algorithm
!> \param spline_env ...
!> \param potparm ...
!> \param atomic_kind_set ...
!> \param do_zbl ...
!> \param shift_cutoff ...
!> \author Teodoro Laino [tlaino] 2006.05
! **************************************************************************************************
   SUBROUTINE get_nonbond_storage(spline_env, potparm, atomic_kind_set, do_zbl, &
                                  shift_cutoff)

      TYPE(spline_environment_type), POINTER             :: spline_env
      TYPE(pair_potential_pp_type), POINTER              :: potparm
      TYPE(atomic_kind_type), DIMENSION(:), POINTER      :: atomic_kind_set
      LOGICAL, INTENT(IN)                                :: do_zbl, shift_cutoff

      CHARACTER(len=*), PARAMETER :: routineN = 'get_nonbond_storage'

      INTEGER                                            :: handle, i, idim, iend, istart, j, k, &
                                                            locij, n, ndim, nk, ntype, nunique, &
                                                            nvar, pot_target, tmpij(2), tmpij0(2)
      INTEGER, ALLOCATABLE, DIMENSION(:)                 :: Iwork1, Iwork2, my_index
      INTEGER, ALLOCATABLE, DIMENSION(:, :)              :: tmp_index
      LOGICAL                                            :: at_least_one, check
      REAL(KIND=dp), ALLOCATABLE, DIMENSION(:)           :: Cwork, Rwork, wtmp
      REAL(KIND=dp), ALLOCATABLE, DIMENSION(:, :)        :: pot_par

      CALL timeset(routineN, handle)

      ntype = SIZE(atomic_kind_set)
      DO i = 1, ntype
         DO j = 1, i
            potparm%pot(i, j)%pot%undef = .FALSE.
         END DO
      END DO
      ALLOCATE (tmp_index(ntype, ntype))
      !
      nunique = 0
      tmp_index = HUGE(0)
      DO pot_target = MINVAL(list_pot), MAXVAL(list_pot)
         ndim = 0
         DO i = 1, ntype
            DO j = 1, i
               IF (SIZE(potparm%pot(i, j)%pot%type) /= 1) CYCLE
               IF (potparm%pot(i, j)%pot%type(1) == pot_target) THEN
                  tmp_index(i, j) = 1
                  tmp_index(j, i) = 1
                  ndim = ndim + 1
               END IF
            END DO
         END DO
         IF (ndim == 0) CYCLE ! No potential of this kind found
         nvar = 0
         SELECT CASE (pot_target)
         CASE (lj_type, lj_charmm_type)
            nvar = 3 + nvar
         CASE (wl_type)
            nvar = 3 + nvar
         CASE (gw_type)
            nvar = 5 + nvar
         CASE (ea_type)
            nvar = 4 + nvar
         CASE (quip_type)
<<<<<<< HEAD
            nvar = 1+nvar
         CASE (deepmd_type)
            nvar = 2+nvar
=======
            nvar = 1 + nvar
>>>>>>> 2b4ca443
         CASE (ft_type)
            nvar = 4 + nvar
         CASE (ftd_type)
            nvar = 5 + nvar
         CASE (ip_type)
            nvar = 3 + nvar
         CASE (b4_type)
            nvar = 6 + nvar
         CASE (bm_type)
            nvar = 9 + nvar
         CASE (gp_type)
            nvar = 2 + nvar
         CASE (tersoff_type)
            nvar = 13 + nvar
         CASE (siepmann_type)
            nvar = 5 + nvar
         CASE (gal_type)
            nvar = 12 + nvar
         CASE (nn_type)
            nvar = nvar
         CASE DEFAULT
            CPABORT("")
         END SELECT
         ! Setup a table of the indexes..
         ALLOCATE (my_index(ndim))
         n = 0
         nk = 0
         DO i = 1, ntype
            DO j = 1, i
               n = n + 1
               IF (SIZE(potparm%pot(i, j)%pot%type) /= 1) CYCLE
               IF (potparm%pot(i, j)%pot%type(1) == pot_target) THEN
                  nk = nk + 1
                  my_index(nk) = n
               END IF
            END DO
         END DO
         IF (nvar /= 0) THEN
            ALLOCATE (pot_par(ndim, nvar))
            n = 0
            nk = 0
            DO i = 1, ntype
               DO j = 1, i
                  n = n + 1
                  IF (SIZE(potparm%pot(i, j)%pot%type) /= 1) CYCLE
                  IF (potparm%pot(i, j)%pot%type(1) == pot_target) THEN
                     nk = nk + 1
                     my_index(nk) = n
                     SELECT CASE (pot_target)
                     CASE (lj_type, lj_charmm_type)
                        pot_par(nk, 1) = potparm%pot(i, j)%pot%set(1)%lj%epsilon
                        pot_par(nk, 2) = potparm%pot(i, j)%pot%set(1)%lj%sigma6
                        pot_par(nk, 3) = potparm%pot(i, j)%pot%set(1)%lj%sigma12
                     CASE (gp_type)
                        pot_par(nk, 1) = str2id(potparm%pot(i, j)%pot%set(1)%gp%potential)
                        pot_par(nk, 2) = str2id(potparm%pot(i, j)%pot%set(1)%gp%variables)
                     CASE (wl_type)
                        pot_par(nk, 1) = potparm%pot(i, j)%pot%set(1)%willis%a
                        pot_par(nk, 2) = potparm%pot(i, j)%pot%set(1)%willis%b
                        pot_par(nk, 3) = potparm%pot(i, j)%pot%set(1)%willis%c
                     CASE (gw_type)
                        pot_par(nk, 1) = potparm%pot(i, j)%pot%set(1)%goodwin%vr0
                        pot_par(nk, 2) = potparm%pot(i, j)%pot%set(1)%goodwin%m
                        pot_par(nk, 3) = potparm%pot(i, j)%pot%set(1)%goodwin%mc
                        pot_par(nk, 4) = potparm%pot(i, j)%pot%set(1)%goodwin%d
                        pot_par(nk, 5) = potparm%pot(i, j)%pot%set(1)%goodwin%dc
                     CASE (ea_type)
                        pot_par(nk, 1) = potparm%pot(i, j)%pot%set(1)%eam%drar
                        pot_par(nk, 2) = potparm%pot(i, j)%pot%set(1)%eam%drhoar
                        pot_par(nk, 3) = potparm%pot(i, j)%pot%set(1)%eam%acutal
                        pot_par(nk, 4) = potparm%pot(i, j)%pot%set(1)%eam%npoints
                     CASE (quip_type)
                        pot_par(nk, 1) = str2id( &
                                         TRIM(potparm%pot(i, j)%pot%set(1)%quip%quip_file_name)// &
                                         TRIM(potparm%pot(i, j)%pot%set(1)%quip%init_args)// &
                                         TRIM(potparm%pot(i, j)%pot%set(1)%quip%calc_args))
                     CASE (deepmd_type)
                        pot_par(nk, 1) = str2id( &
                                         TRIM(potparm%pot(i, j)%pot%set(1)%deepmd%deepmd_file_name))
                        pot_par(nk, 2) = potparm%pot(i, j)%pot%set(1)%deepmd%atom_deepmd_type
                     CASE (ft_type)
                        pot_par(nk, 1) = potparm%pot(i, j)%pot%set(1)%ft%A
                        pot_par(nk, 2) = potparm%pot(i, j)%pot%set(1)%ft%B
                        pot_par(nk, 3) = potparm%pot(i, j)%pot%set(1)%ft%C
                        pot_par(nk, 4) = potparm%pot(i, j)%pot%set(1)%ft%D
                     CASE (ftd_type)
                        pot_par(nk, 1) = potparm%pot(i, j)%pot%set(1)%ftd%A
                        pot_par(nk, 2) = potparm%pot(i, j)%pot%set(1)%ftd%B
                        pot_par(nk, 3) = potparm%pot(i, j)%pot%set(1)%ftd%C
                        pot_par(nk, 4) = potparm%pot(i, j)%pot%set(1)%ftd%D
                        pot_par(nk, 5) = potparm%pot(i, j)%pot%set(1)%ftd%BD
                     CASE (ip_type)
                        pot_par(nk, 1) = potparm%pot(i, j)%pot%set(1)%ipbv%rcore
                        pot_par(nk, 2) = potparm%pot(i, j)%pot%set(1)%ipbv%m
                        pot_par(nk, 3) = potparm%pot(i, j)%pot%set(1)%ipbv%b
                     CASE (b4_type)
                        pot_par(nk, 1) = potparm%pot(i, j)%pot%set(1)%buck4r%a
                        pot_par(nk, 2) = potparm%pot(i, j)%pot%set(1)%buck4r%b
                        pot_par(nk, 3) = potparm%pot(i, j)%pot%set(1)%buck4r%c
                        pot_par(nk, 4) = potparm%pot(i, j)%pot%set(1)%buck4r%r1
                        pot_par(nk, 5) = potparm%pot(i, j)%pot%set(1)%buck4r%r2
                        pot_par(nk, 6) = potparm%pot(i, j)%pot%set(1)%buck4r%r3
                     CASE (bm_type)
                        pot_par(nk, 1) = potparm%pot(i, j)%pot%set(1)%buckmo%f0
                        pot_par(nk, 2) = potparm%pot(i, j)%pot%set(1)%buckmo%a1
                        pot_par(nk, 3) = potparm%pot(i, j)%pot%set(1)%buckmo%a2
                        pot_par(nk, 4) = potparm%pot(i, j)%pot%set(1)%buckmo%b1
                        pot_par(nk, 5) = potparm%pot(i, j)%pot%set(1)%buckmo%b2
                        pot_par(nk, 6) = potparm%pot(i, j)%pot%set(1)%buckmo%c
                        pot_par(nk, 7) = potparm%pot(i, j)%pot%set(1)%buckmo%d
                        pot_par(nk, 8) = potparm%pot(i, j)%pot%set(1)%buckmo%r0
                        pot_par(nk, 9) = potparm%pot(i, j)%pot%set(1)%buckmo%beta
                     CASE (tersoff_type)
                        pot_par(nk, 1) = potparm%pot(i, j)%pot%set(1)%tersoff%A
                        pot_par(nk, 2) = potparm%pot(i, j)%pot%set(1)%tersoff%B
                        pot_par(nk, 3) = potparm%pot(i, j)%pot%set(1)%tersoff%lambda1
                        pot_par(nk, 4) = potparm%pot(i, j)%pot%set(1)%tersoff%lambda2
                        pot_par(nk, 5) = potparm%pot(i, j)%pot%set(1)%tersoff%alpha
                        pot_par(nk, 6) = potparm%pot(i, j)%pot%set(1)%tersoff%beta
                        pot_par(nk, 7) = potparm%pot(i, j)%pot%set(1)%tersoff%n
                        pot_par(nk, 8) = potparm%pot(i, j)%pot%set(1)%tersoff%c
                        pot_par(nk, 9) = potparm%pot(i, j)%pot%set(1)%tersoff%d
                        pot_par(nk, 10) = potparm%pot(i, j)%pot%set(1)%tersoff%h
                        pot_par(nk, 11) = potparm%pot(i, j)%pot%set(1)%tersoff%lambda3
                        pot_par(nk, 12) = potparm%pot(i, j)%pot%set(1)%tersoff%bigR
                        pot_par(nk, 13) = potparm%pot(i, j)%pot%set(1)%tersoff%bigD
                     CASE (siepmann_type)
                        pot_par(nk, 1) = potparm%pot(i, j)%pot%set(1)%siepmann%B
                        pot_par(nk, 2) = potparm%pot(i, j)%pot%set(1)%siepmann%D
                        pot_par(nk, 3) = potparm%pot(i, j)%pot%set(1)%siepmann%E
                        pot_par(nk, 4) = potparm%pot(i, j)%pot%set(1)%siepmann%F
                        pot_par(nk, 5) = potparm%pot(i, j)%pot%set(1)%siepmann%beta
                     CASE (gal_type)
                        pot_par(nk, 1) = potparm%pot(i, j)%pot%set(1)%gal%epsilon
                        pot_par(nk, 2) = potparm%pot(i, j)%pot%set(1)%gal%bxy
                        pot_par(nk, 3) = potparm%pot(i, j)%pot%set(1)%gal%bz
                        pot_par(nk, 4) = potparm%pot(i, j)%pot%set(1)%gal%r1
                        pot_par(nk, 5) = potparm%pot(i, j)%pot%set(1)%gal%r2
                        pot_par(nk, 6) = potparm%pot(i, j)%pot%set(1)%gal%a1
                        pot_par(nk, 7) = potparm%pot(i, j)%pot%set(1)%gal%a2
                        pot_par(nk, 8) = potparm%pot(i, j)%pot%set(1)%gal%a3
                        pot_par(nk, 9) = potparm%pot(i, j)%pot%set(1)%gal%a4
                        pot_par(nk, 10) = potparm%pot(i, j)%pot%set(1)%gal%a
                        pot_par(nk, 11) = potparm%pot(i, j)%pot%set(1)%gal%b
                        pot_par(nk, 12) = potparm%pot(i, j)%pot%set(1)%gal%c
                     CASE (nn_type)
                        ! no checks
                     CASE DEFAULT
                        CPABORT("")
                     END SELECT
                     IF (ANY(potential_single_allocation == pot_target)) THEN
                        pot_par(nk, :) = REAL(pot_target, KIND=dp)
                     END IF
                  END IF
               END DO
            END DO
            ! Main Sorting Loop
            ALLOCATE (Rwork(ndim))
            ALLOCATE (Iwork1(ndim))
            ALLOCATE (Iwork2(ndim))
            ALLOCATE (wtmp(nvar))
            CALL sort(pot_par(:, 1), ndim, Iwork1)
            ! Sort all the other components of the potential
            DO k = 2, nvar
               Rwork(:) = pot_par(:, k)
               DO i = 1, ndim
                  pot_par(i, k) = Rwork(Iwork1(i))
               END DO
            END DO
            Iwork2(:) = my_index
            DO i = 1, ndim
               my_index(i) = Iwork2(Iwork1(i))
            END DO
            ! Iterative sorting
            DO k = 2, nvar
               wtmp(1:k - 1) = pot_par(1, 1:k - 1)
               istart = 1
               at_least_one = .FALSE.
               DO j = 1, ndim
                  Rwork(j) = pot_par(j, k)
                  IF (ALL(pot_par(j, 1:k - 1) == wtmp(1:k - 1))) CYCLE
                  iend = j - 1
                  wtmp(1:k - 1) = pot_par(j, 1:k - 1)
                  ! If the ordered array has no two same consecutive elements
                  ! does not make any sense to proceed ordering the others
                  ! related parameters..
                  idim = iend - istart + 1
                  CALL sort(Rwork(istart:iend), idim, Iwork1(istart:iend))
                  Iwork1(istart:iend) = Iwork1(istart:iend) - 1 + istart
                  IF (idim /= 1) at_least_one = .TRUE.
                  istart = j
               END DO
               iend = ndim
               idim = iend - istart + 1
               CALL sort(Rwork(istart:iend), idim, Iwork1(istart:iend))
               Iwork1(istart:iend) = Iwork1(istart:iend) - 1 + istart
               IF (idim /= 1) at_least_one = .TRUE.
               pot_par(:, k) = Rwork
               IF (.NOT. at_least_one) EXIT
               ! Sort other components
               DO j = k + 1, nvar
                  Rwork(:) = pot_par(:, j)
                  DO i = 1, ndim
                     pot_par(i, j) = Rwork(Iwork1(i))
                  END DO
               END DO
               Iwork2(:) = my_index
               DO i = 1, ndim
                  my_index(i) = Iwork2(Iwork1(i))
               END DO
            END DO
            DEALLOCATE (wtmp)
            DEALLOCATE (Iwork1)
            DEALLOCATE (Iwork2)
            DEALLOCATE (Rwork)
            !
            ! Let's determine the number of unique potentials and tag them
            !
            ALLOCATE (Cwork(nvar))
            Cwork(:) = pot_par(1, :)
            locij = my_index(1)
            CALL get_indexes(locij, ntype, tmpij0)
            istart = 1
            DO j = 1, ndim
               ! Special cases for EAM and IPBV
               locij = my_index(j)
               CALL get_indexes(locij, ntype, tmpij)
               SELECT CASE (pot_target)
                  !NB should do something about QUIP here?
               CASE (ea_type, ip_type)
                  ! check the array components
                  CALL compare_pot(potparm%pot(tmpij(1), tmpij(2))%pot, &
                                   potparm%pot(tmpij0(1), tmpij0(2))%pot, &
                                   check)
               CASE (gp_type)
                  check = .TRUE.
                  IF (ASSOCIATED(potparm%pot(tmpij(1), tmpij(2))%pot%set(1)%gp%parameters) .AND. &
                      ASSOCIATED(potparm%pot(tmpij0(1), tmpij0(2))%pot%set(1)%gp%parameters)) THEN
                     IF (SIZE(potparm%pot(tmpij(1), tmpij(2))%pot%set(1)%gp%parameters) == &
                         SIZE(potparm%pot(tmpij0(1), tmpij0(2))%pot%set(1)%gp%parameters)) THEN
                        IF (ANY(potparm%pot(tmpij(1), tmpij(2))%pot%set(1)%gp%parameters /= &
                                potparm%pot(tmpij0(1), tmpij0(2))%pot%set(1)%gp%parameters)) check = .FALSE.
                     END IF
                  END IF
                  IF (ASSOCIATED(potparm%pot(tmpij(1), tmpij(2))%pot%set(1)%gp%values) .AND. &
                      ASSOCIATED(potparm%pot(tmpij0(1), tmpij0(2))%pot%set(1)%gp%values)) THEN
                     IF (SIZE(potparm%pot(tmpij(1), tmpij(2))%pot%set(1)%gp%values) == &
                         SIZE(potparm%pot(tmpij0(1), tmpij0(2))%pot%set(1)%gp%values)) THEN
                        IF (ANY(potparm%pot(tmpij(1), tmpij(2))%pot%set(1)%gp%values /= &
                                potparm%pot(tmpij0(1), tmpij0(2))%pot%set(1)%gp%values)) check = .FALSE.
                     END IF
                  END IF
               CASE default
                  check = .TRUE.
               END SELECT
               IF (ALL(Cwork == pot_par(j, :)) .AND. check) CYCLE
               Cwork(:) = pot_par(j, :)
               nunique = nunique + 1
               iend = j - 1
               CALL set_potparm_index(potparm, my_index(istart:iend), pot_target, &
                                      ntype, tmpij, atomic_kind_set, shift_cutoff, do_zbl)
               !
               DO i = istart, iend
                  locij = my_index(i)
                  CALL get_indexes(locij, ntype, tmpij)
                  tmp_index(tmpij(1), tmpij(2)) = nunique
                  tmp_index(tmpij(2), tmpij(1)) = nunique
               END DO
               istart = j
               locij = my_index(j)
               CALL get_indexes(locij, ntype, tmpij0)
            END DO
            nunique = nunique + 1
            iend = ndim
            CALL set_potparm_index(potparm, my_index(istart:iend), pot_target, &
                                   ntype, tmpij, atomic_kind_set, shift_cutoff, do_zbl)
            DO i = istart, iend
               locij = my_index(i)
               CALL get_indexes(locij, ntype, tmpij)
               tmp_index(tmpij(1), tmpij(2)) = nunique
               tmp_index(tmpij(2), tmpij(1)) = nunique
            END DO
            DEALLOCATE (Cwork)
            DEALLOCATE (pot_par)
         ELSE
            nunique = nunique + 1
            CALL set_potparm_index(potparm, my_index, pot_target, ntype, tmpij, &
                                   atomic_kind_set, shift_cutoff, do_zbl)
         END IF
         DEALLOCATE (my_index)
      END DO
      ! Multiple defined potential
      n = 0
      DO i = 1, ntype
         DO j = 1, i
            n = n + 1
            IF (SIZE(potparm%pot(i, j)%pot%type) == 1) CYCLE
            nunique = nunique + 1
            tmp_index(i, j) = nunique
            tmp_index(j, i) = nunique
            !
            CALL set_potparm_index(potparm, (/n/), multi_type, ntype, tmpij, &
                                   atomic_kind_set, shift_cutoff, do_zbl)
         END DO
      END DO
      ! Concluding the postprocess..
      CALL spline_env_create(spline_env, ntype, nunique)
      spline_env%spltab = tmp_index
      DEALLOCATE (tmp_index)
      CALL timestop(handle)
   END SUBROUTINE get_nonbond_storage

! **************************************************************************************************
!> \brief Trivial for non LJ potential.. gives back in the case of LJ
!>      the potparm with the smallest sigma..
!> \param potparm ...
!> \param my_index ...
!> \param pot_target ...
!> \param ntype ...
!> \param tmpij_out ...
!> \param atomic_kind_set ...
!> \param shift_cutoff ...
!> \param do_zbl ...
!> \author Teodoro Laino [tlaino] 2007.06
! **************************************************************************************************
   SUBROUTINE set_potparm_index(potparm, my_index, pot_target, ntype, tmpij_out, &
                                atomic_kind_set, shift_cutoff, do_zbl)

      TYPE(pair_potential_pp_type), POINTER              :: potparm
      INTEGER, INTENT(IN)                                :: my_index(:), pot_target, ntype
      INTEGER, INTENT(OUT)                               :: tmpij_out(2)
      TYPE(atomic_kind_type), DIMENSION(:), POINTER      :: atomic_kind_set
      LOGICAL, INTENT(IN)                                :: shift_cutoff, do_zbl

      CHARACTER(len=*), PARAMETER                        :: routineN = 'set_potparm_index'

      INTEGER                                            :: handle, i, min_val, nvalues, tmpij(2), &
                                                            value, zi, zj
      INTEGER, ALLOCATABLE, DIMENSION(:)                 :: wrk
      LOGICAL                                            :: check
      REAL(KIND=dp)                                      :: hicut0, l_epsilon, l_sigma6, m_epsilon, &
                                                            m_sigma6, min_sigma6, rcovi, rcovj
      REAL(KIND=dp), ALLOCATABLE, DIMENSION(:)           :: sigma6
      TYPE(atomic_kind_type), POINTER                    :: atomic_kind
      TYPE(pair_potential_single_type), POINTER          :: pot, pot_ref

      CALL timeset(routineN, handle)

      NULLIFY (pot, pot_ref)
      nvalues = SIZE(my_index)
      IF ((pot_target == lj_type) .OR. (pot_target == lj_charmm_type)) THEN
         ALLOCATE (sigma6(nvalues))
         ALLOCATE (wrk(nvalues))
         min_sigma6 = HUGE(0.0_dp)
         m_epsilon = -HUGE(0.0_dp)
         DO i = 1, nvalues
            value = my_index(i)
            CALL get_indexes(value, ntype, tmpij)
            pot => potparm%pot(tmpij(1), tmpij(2))%pot
            ! Preliminary check..
            check = SIZE(pot%type) == 1
            CPASSERT(check)

            sigma6(i) = pot%set(1)%lj%sigma6
            l_epsilon = pot%set(1)%lj%epsilon
            IF (sigma6(i) /= 0.0_dp) min_sigma6 = MIN(min_sigma6, sigma6(i))
            IF (sigma6(i) == 0.0_dp) sigma6(i) = -HUGE(0.0_dp)
            IF (l_epsilon /= 0.0_dp) m_epsilon = MAX(m_epsilon, l_epsilon)
         END DO
         CALL sort(sigma6, nvalues, wrk)
         min_val = my_index(wrk(nvalues))
         m_sigma6 = sigma6(nvalues)
         ! In case there are only zeros.. let's consider them properly..
         IF (m_sigma6 == -HUGE(0.0_dp)) m_sigma6 = 1.0_dp
         IF (m_epsilon == -HUGE(0.0_dp)) m_epsilon = 0.0_dp
         IF (min_sigma6 == HUGE(0.0_dp)) min_sigma6 = 0.0_dp
         DEALLOCATE (sigma6)
         DEALLOCATE (wrk)
      ELSE
         min_val = MINVAL(my_index(:))
      END IF
      CALL get_indexes(min_val, ntype, tmpij)
      tmpij_out = tmpij
      pot => potparm%pot(tmpij(1), tmpij(2))%pot
      pot%undef = .TRUE.
      IF (shift_cutoff) THEN
         hicut0 = SQRT(pot%rcutsq)
         IF (ABS(hicut0) <= MIN_HICUT_VALUE) hicut0 = DEFAULT_HICUT_VALUE
      END IF
      CALL init_genpot(potparm, ntype)

      DO i = 1, nvalues
         value = my_index(i)
         CALL get_indexes(value, ntype, tmpij)
         pot => potparm%pot(tmpij(1), tmpij(2))%pot
         CALL spline_factor_create(pot%spl_f)
         pot%spl_f%rcutsq_f = 1.0_dp
         pot%spl_f%rscale = 1.0_dp
         pot%spl_f%fscale = 1.0_dp
      ENDDO

      IF (ANY(potential_single_allocation == pot_target)) THEN
         DO i = 1, nvalues
            value = my_index(i)
            CALL get_indexes(value, ntype, tmpij)
            pot => potparm%pot(tmpij(1), tmpij(2))%pot

            check = SIZE(pot%type) == 1
            CPASSERT(check)
            ! Undef potential.. this will be used to compute the splines..
            IF ((pot_target == lj_type) .OR. (pot_target == lj_charmm_type)) THEN
               l_sigma6 = pot%set(1)%lj%sigma6
               l_epsilon = pot%set(1)%lj%epsilon
               ! Undef potential.. this will be used to compute the splines..
               IF (pot%undef) THEN
                  pot%set(1)%lj%sigma6 = m_sigma6
                  pot%set(1)%lj%sigma12 = m_sigma6**2
                  pot%set(1)%lj%epsilon = m_epsilon
               END IF
               pot%spl_f%rscale(1) = 1.0_dp
               pot%spl_f%fscale(1) = 0.0_dp
               IF (l_sigma6*l_epsilon /= 0.0_dp) THEN
                  pot%spl_f%rcutsq_f = (min_sigma6/m_sigma6)**(1.0_dp/3.0_dp)
                  pot%spl_f%rscale(1) = (l_sigma6/m_sigma6)**(1.0_dp/3.0_dp)
                  pot%spl_f%fscale(1) = l_epsilon/m_epsilon
               END IF
            END IF
         ENDDO
      END IF

      DO i = 1, nvalues
         value = my_index(i)
         CALL get_indexes(value, ntype, tmpij)
         pot => potparm%pot(tmpij(1), tmpij(2))%pot

         IF (do_zbl) THEN
            atomic_kind => atomic_kind_set(tmpij(1))
            CALL get_atomic_kind(atomic_kind, rcov=rcovi, z=zi)
            atomic_kind => atomic_kind_set(tmpij(2))
            CALL get_atomic_kind(atomic_kind, rcov=rcovj, z=zj)
            CALL zbl_matching_polinomial(pot, rcovi, rcovj, REAL(zi, KIND=dp), &
                                         REAL(zj, KIND=dp))
         END IF
         ! Derivative factors
         pot%spl_f%dscale = pot%spl_f%fscale/pot%spl_f%rscale
         ! Cutoff for the potentials on splines
         IF (shift_cutoff) THEN
            ! Cutoff NonBonded
            pot%spl_f%cutoff = ener_pot(pot, hicut0, 0.0_dp)
         END IF
      END DO

      ! Handle the cutoff
      IF (shift_cutoff) THEN
         pot_ref => potparm%pot(tmpij_out(1), tmpij_out(2))%pot
         DO i = 1, nvalues
            value = my_index(i)
            CALL get_indexes(value, ntype, tmpij)
            pot => potparm%pot(tmpij(1), tmpij(2))%pot
            IF (value == min_val) CYCLE
            ! Cutoff NonBonded
            pot%spl_f%cutoff = pot_ref%spl_f%cutoff*pot%spl_f%fscale(1) - pot%spl_f%cutoff
         END DO
      END IF
      CALL finalizef()

      CALL timestop(handle)

   END SUBROUTINE set_potparm_index

! **************************************************************************************************
!> \brief Gives back the indices of the matrix w.r.t. the collective array index
!> \param Inind ...
!> \param ndim ...
!> \param ij ...
!> \author Teodoro Laino [tlaino] 2006.05
! **************************************************************************************************
   SUBROUTINE get_indexes(Inind, ndim, ij)
      INTEGER, INTENT(IN)                                :: Inind, ndim
      INTEGER, DIMENSION(2), INTENT(OUT)                 :: ij

      INTEGER                                            :: i, tmp

      tmp = 0
      ij = HUGE(0)
      DO i = 1, ndim
         tmp = tmp + i
         IF (tmp >= Inind) THEN
            ij(1) = i
            ij(2) = Inind - tmp + i
            EXIT
         END IF
      END DO
   END SUBROUTINE get_indexes

END MODULE pair_potential
<|MERGE_RESOLUTION|>--- conflicted
+++ resolved
@@ -1,12 +1,8 @@
 !--------------------------------------------------------------------------------------------------!
 !   CP2K: A general program to perform molecular dynamics simulations                              !
-<<<<<<< HEAD
-!   Copyright (C) 2000 - 2018  CP2K developers group                                               !
-=======
 !   Copyright 2000-2021 CP2K developers group <https://cp2k.org>                                   !
 !                                                                                                  !
 !   SPDX-License-Identifier: GPL-2.0-or-later                                                      !
->>>>>>> 2b4ca443
 !--------------------------------------------------------------------------------------------------!
 
 ! **************************************************************************************************
@@ -205,13 +201,8 @@
                   CPABORT("")
                END SELECT
                ! Special case for EAM
-<<<<<<< HEAD
                SELECT CASE (pot%type (k))
                CASE (ea_type, quip_type, deepmd_type)
-=======
-               SELECT CASE (pot%type(k))
-               CASE (ea_type, quip_type)
->>>>>>> 2b4ca443
                   pot%no_mb = .FALSE.
                END SELECT
             END DO
@@ -612,13 +603,9 @@
          CASE (ea_type)
             nvar = 4 + nvar
          CASE (quip_type)
-<<<<<<< HEAD
-            nvar = 1+nvar
+            nvar = 1 + nvar
          CASE (deepmd_type)
-            nvar = 2+nvar
-=======
-            nvar = 1 + nvar
->>>>>>> 2b4ca443
+            nvar = 2 + nvar
          CASE (ft_type)
             nvar = 4 + nvar
          CASE (ftd_type)
