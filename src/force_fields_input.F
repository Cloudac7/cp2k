--- conflicted
+++ resolved
@@ -1,12 +1,8 @@
 !--------------------------------------------------------------------------------------------------!
 !   CP2K: A general program to perform molecular dynamics simulations                              !
-<<<<<<< HEAD
-!   Copyright (C) 2000 - 2018  CP2K developers group                                               !
-=======
 !   Copyright 2000-2021 CP2K developers group <https://cp2k.org>                                   !
 !                                                                                                  !
 !   SPDX-License-Identifier: GPL-2.0-or-later                                                      !
->>>>>>> 2b4ca443
 !--------------------------------------------------------------------------------------------------!
 
 ! **************************************************************************************************
@@ -102,16 +98,8 @@
       TYPE(force_field_type), INTENT(INOUT)              :: ff_type
       TYPE(cp_para_env_type), POINTER                    :: para_env
 
-<<<<<<< HEAD
-      CHARACTER(len=*), PARAMETER :: routineN = 'read_force_field_section1', &
-         routineP = moduleN//':'//routineN
-
-      INTEGER :: nb4, nbends, nbm, nbmhft, nbmhftd, nbonds, nchg, neam, ngd, ngp, nimpr, nipbv, &
-         nlj, nopbend, nquip, nshell, nsiepmann, ntersoff, ntors, ntot, nubs, nwl, ndeepmd
-=======
       INTEGER :: nb4, nbends, nbm, nbmhft, nbmhftd, nbonds, nchg, neam, ngal, ngd, ngp, nimpr, &
-         nipbv, nlj, nopbend, nquip, nshell, nsiepmann, ntersoff, ntors, ntot, nubs, nwl
->>>>>>> 2b4ca443
+         nipbv, nlj, nopbend, nquip, nshell, nsiepmann, ntersoff, ntors, ntot, nubs, nwl, ndeepmd
       LOGICAL                                            :: explicit, unique_spline
       REAL(KIND=dp)                                      :: min_eps_spline_allowed
       TYPE(input_info_type), POINTER                     :: inp_info
