--- conflicted
+++ resolved
@@ -1,12 +1,8 @@
 !--------------------------------------------------------------------------------------------------!
 !   CP2K: A general program to perform molecular dynamics simulations                              !
-<<<<<<< HEAD
-!   Copyright (C) 2000 - 2018  CP2K developers group                                               !
-=======
 !   Copyright 2000-2021 CP2K developers group <https://cp2k.org>                                   !
 !                                                                                                  !
 !   SPDX-License-Identifier: GPL-2.0-or-later                                                      !
->>>>>>> 2b4ca443
 !--------------------------------------------------------------------------------------------------!
 
 ! **************************************************************************************************
@@ -51,13 +47,9 @@
                                  tersoff_type = 11, &
                                  ftd_type = 12, &
                                  siepmann_type = 13, &
-<<<<<<< HEAD
-                                 quip_type = 14, &
-                                 deepmd_type = 15
-=======
                                  gal_type = 14, &
-                                 quip_type = 15
->>>>>>> 2b4ca443
+                                 quip_type = 15, &
+                                 deepmd_type = 16
 
    INTEGER, PUBLIC, PARAMETER, DIMENSION(16) :: list_pot = (/nn_type, &
                                                              lj_type, &
@@ -73,13 +65,9 @@
                                                              tersoff_type, &
                                                              ftd_type, &
                                                              siepmann_type, &
-<<<<<<< HEAD
+                                                             gal_type, &
                                                              quip_type, &
                                                              deepmd_type/)
-=======
-                                                             gal_type, &
-                                                             quip_type/)
->>>>>>> 2b4ca443
    ! Shell model
    INTEGER, PUBLIC, PARAMETER :: nosh_nosh = 0, &
                                  nosh_sh = 1, &
@@ -949,33 +937,16 @@
 ! **************************************************************************************************
    SUBROUTINE pair_potential_reallocate(p, lb1_new, ub1_new, lj, lj_charmm, williams, &
                                         goodwin, eam, quip, bmhft, bmhftd, ipbv, buck4r, buckmo, gp, tersoff, &
-<<<<<<< HEAD
-                                        siepmann, deepmd)
-=======
-                                        siepmann, gal)
->>>>>>> 2b4ca443
+                                        siepmann, gal, deepmd)
       TYPE(pair_potential_p_type), POINTER               :: p
       INTEGER, INTENT(IN)                                :: lb1_new, ub1_new
       LOGICAL, INTENT(IN), OPTIONAL                      :: lj, lj_charmm, williams, goodwin, eam, &
                                                             quip, bmhft, bmhftd, ipbv, buck4r, &
-<<<<<<< HEAD
-                                                            buckmo, gp, tersoff, siepmann, deepmd
-
-      CHARACTER(LEN=*), PARAMETER :: routineN = 'pair_potential_reallocate', &
-         routineP = moduleN//':'//routineN
-
-      INTEGER                                            :: i, ipot, lb1_old, std_dim, ub1_old
-      LOGICAL                                            :: check, lbmhft, lbmhftd, lbuck4r, &
-                                                            lbuckmo, leam, lgoodwin, lgp, lipbv, &
-                                                            llj, llj_charmm, lquip, lsiepmann, &
-                                                            ltersoff, lwilliams, ldeepmd
-=======
-                                                            buckmo, gp, tersoff, siepmann, gal
+                                                            buckmo, gp, tersoff, siepmann, gal, deepmd
 
       INTEGER                                            :: i, ipot, lb1_old, std_dim, ub1_old
       LOGICAL :: check, lbmhft, lbmhftd, lbuck4r, lbuckmo, leam, lgal, lgoodwin, lgp, lipbv, llj, &
-         llj_charmm, lquip, lsiepmann, ltersoff, lwilliams
->>>>>>> 2b4ca443
+         llj_charmm, lquip, lsiepmann, ltersoff, lwilliams, ldeepmd
       TYPE(pair_potential_p_type), POINTER               :: work
 
       NULLIFY (work)
@@ -1001,154 +972,98 @@
          ipot = lj_type
          check = .NOT. (llj_charmm .OR. lwilliams .OR. lgoodwin .OR. leam .OR. lquip .OR. lbmhft &
                         .OR. lbmhftd .OR. lipbv .OR. lbuck4r .OR. lbuckmo .OR. lgp .OR. ltersoff &
-<<<<<<< HEAD
-                        .OR. lsiepmann .OR. ldeepmd)
-=======
-                        .OR. lsiepmann .OR. lgal)
->>>>>>> 2b4ca443
+                        .OR. lsiepmann .OR. lgal .OR. ldeepmd)
          CPASSERT(check)
       END IF
       IF (llj_charmm) THEN
          ipot = lj_charmm_type
          check = .NOT. (llj .OR. lwilliams .OR. lgoodwin .OR. leam .OR. lquip .OR. lbmhft .OR. lbmhftd .OR. lipbv &
-<<<<<<< HEAD
-                        .OR. lbuck4r .OR. lbuckmo .OR. lgp .OR. ltersoff .OR. lsiepmann .OR. ldeepmd)
-=======
-                        .OR. lbuck4r .OR. lbuckmo .OR. lgp .OR. ltersoff .OR. lsiepmann .OR. lgal)
->>>>>>> 2b4ca443
+                        .OR. lbuck4r .OR. lbuckmo .OR. lgp .OR. ltersoff .OR. lsiepmann .OR. lgal .OR. ldeepmd)
          CPASSERT(check)
       END IF
       IF (lwilliams) THEN
          ipot = wl_type
          check = .NOT. (llj .OR. llj_charmm .OR. lgoodwin .OR. leam .OR. lquip .OR. lbmhft .OR. lbmhftd .OR. lipbv &
-<<<<<<< HEAD
-                        .OR. lbuck4r .OR. lbuckmo .OR. lgp .OR. ltersoff .OR. lsiepmann .OR. ldeepmd)
-=======
-                        .OR. lbuck4r .OR. lbuckmo .OR. lgp .OR. ltersoff .OR. lsiepmann .OR. lgal)
->>>>>>> 2b4ca443
+                        .OR. lbuck4r .OR. lbuckmo .OR. lgp .OR. ltersoff .OR. lsiepmann .OR. lgal .OR. ldeepmd)
          CPASSERT(check)
       END IF
       IF (lgoodwin) THEN
          ipot = gw_type
          check = .NOT. (llj .OR. llj_charmm .OR. lwilliams .OR. leam .OR. lquip .OR. lbmhft .OR. lbmhftd .OR. lipbv &
-<<<<<<< HEAD
-                        .OR. lbuck4r .OR. lbuckmo .OR. lgp .OR. ltersoff .OR. lsiepmann .OR. ldeepmd)
-=======
-                        .OR. lbuck4r .OR. lbuckmo .OR. lgp .OR. ltersoff .OR. lsiepmann .OR. lgal)
->>>>>>> 2b4ca443
+                        .OR. lbuck4r .OR. lbuckmo .OR. lgp .OR. ltersoff .OR. lsiepmann .OR. lgal .OR. ldeepmd)
          CPASSERT(check)
       END IF
       IF (leam) THEN
          ipot = ea_type
          check = .NOT. (llj .OR. llj_charmm .OR. lgoodwin .OR. lwilliams .OR. lquip .OR. lbmhft .OR. lbmhftd .OR. lipbv &
-<<<<<<< HEAD
-                        .OR. lbuck4r .OR. lbuckmo .OR. lgp .OR. ltersoff .OR. lsiepmann .OR. ldeepmd)
-=======
-                        .OR. lbuck4r .OR. lbuckmo .OR. lgp .OR. ltersoff .OR. lsiepmann .OR. lgal)
->>>>>>> 2b4ca443
+                        .OR. lbuck4r .OR. lbuckmo .OR. lgp .OR. ltersoff .OR. lsiepmann .OR. lgal .OR. ldeepmd)
          CPASSERT(check)
       END IF
       IF (lquip) THEN
          ipot = quip_type
          check = .NOT. (llj .OR. llj_charmm .OR. lgoodwin .OR. lwilliams .OR. leam .OR. lbmhft .OR. lbmhftd .OR. lipbv &
-<<<<<<< HEAD
-                        .OR. lbuck4r .OR. lbuckmo .OR. lgp .OR. ltersoff .OR. lsiepmann .OR. ldeepmd)
+                        .OR. lbuck4r .OR. lbuckmo .OR. lgp .OR. ltersoff .OR. lsiepmann .OR. lgal .OR. ldeepmd)
          CPASSERT(check)
       END IF
       IF (ldeepmd) THEN
          ipot = deepmd_type
          check = .NOT. (llj .OR. llj_charmm .OR. lgoodwin .OR. lwilliams .OR. leam .OR. lbmhft .OR. lbmhftd .OR. lipbv &
-                        .OR. lbuck4r .OR. lbuckmo .OR. lgp .OR. ltersoff .OR. lsiepmann .OR. lquip)
-=======
-                        .OR. lbuck4r .OR. lbuckmo .OR. lgp .OR. ltersoff .OR. lsiepmann .OR. lgal)
->>>>>>> 2b4ca443
+                        .OR. lbuck4r .OR. lbuckmo .OR. lgp .OR. ltersoff .OR. lsiepmann .OR. lquip .OR. lgal)
          CPASSERT(check)
       END IF
 
       IF (lbmhft) THEN
          ipot = ft_type
          check = .NOT. (llj .OR. llj_charmm .OR. lgoodwin .OR. leam .OR. lquip .OR. lwilliams .OR. lbmhftd .OR. lipbv &
-<<<<<<< HEAD
-                        .OR. lbuck4r .OR. lbuckmo .OR. lgp .OR. ltersoff .OR. lsiepmann .OR. ldeepmd)
-=======
-                        .OR. lbuck4r .OR. lbuckmo .OR. lgp .OR. ltersoff .OR. lsiepmann .OR. lgal)
->>>>>>> 2b4ca443
+                        .OR. lbuck4r .OR. lbuckmo .OR. lgp .OR. ltersoff .OR. lsiepmann .OR. lgal .OR. ldeepmd)
          CPASSERT(check)
       END IF
       IF (lbmhftd) THEN
          ipot = ftd_type
          check = .NOT. (llj .OR. llj_charmm .OR. lgoodwin .OR. leam .OR. lquip .OR. lwilliams .OR. lbmhft .OR. lipbv &
-<<<<<<< HEAD
-                        .OR. lbuck4r .OR. lbuckmo .OR. lgp .OR. ltersoff .OR. lsiepmann .OR. ldeepmd)
-=======
-                        .OR. lbuck4r .OR. lbuckmo .OR. lgp .OR. ltersoff .OR. lsiepmann .OR. lgal)
->>>>>>> 2b4ca443
+                        .OR. lbuck4r .OR. lbuckmo .OR. lgp .OR. ltersoff .OR. lsiepmann .OR. lgal .OR. ldeepmd)
          CPASSERT(check)
       END IF
       IF (lipbv) THEN
          ipot = ip_type
          check = .NOT. (llj .OR. llj_charmm .OR. lgoodwin .OR. leam .OR. lquip .OR. lwilliams .OR. lbmhft .OR. lbmhftd &
-<<<<<<< HEAD
-                        .OR. lbuck4r .OR. lbuckmo .OR. lgp .OR. ltersoff .OR. lsiepmann .OR. ldeepmd)
-=======
-                        .OR. lbuck4r .OR. lbuckmo .OR. lgp .OR. ltersoff .OR. lsiepmann .OR. lgal)
->>>>>>> 2b4ca443
+                        .OR. lbuck4r .OR. lbuckmo .OR. lgp .OR. ltersoff .OR. lsiepmann .OR. lgal .OR. ldeepmd)
          CPASSERT(check)
       END IF
       IF (lbuck4r) THEN
          ipot = b4_type
          check = .NOT. (llj .OR. llj_charmm .OR. lgoodwin .OR. leam .OR. lquip .OR. lwilliams .OR. lbmhft .OR. lbmhftd &
-<<<<<<< HEAD
-                        .OR. lipbv .OR. lbuckmo .OR. lgp .OR. ltersoff .OR. lsiepmann .OR. ldeepmd)
-=======
-                        .OR. lipbv .OR. lbuckmo .OR. lgp .OR. ltersoff .OR. lsiepmann .OR. lgal)
->>>>>>> 2b4ca443
+                        .OR. lipbv .OR. lbuckmo .OR. lgp .OR. ltersoff .OR. lsiepmann .OR. lgal .OR. ldeepmd)
          CPASSERT(check)
       END IF
       IF (lbuckmo) THEN
          ipot = bm_type
          check = .NOT. (llj .OR. llj_charmm .OR. lgoodwin .OR. leam .OR. lquip .OR. lwilliams .OR. lbmhft .OR. lbmhftd &
-<<<<<<< HEAD
-                        .OR. lipbv .OR. lbuck4r .OR. lgp .OR. ltersoff .OR. lsiepmann .OR. ldeepmd)
-=======
-                        .OR. lipbv .OR. lbuck4r .OR. lgp .OR. ltersoff .OR. lsiepmann .OR. lgal)
->>>>>>> 2b4ca443
+                        .OR. lipbv .OR. lbuck4r .OR. lgp .OR. ltersoff .OR. lsiepmann .OR. lgal .OR. ldeepmd)
          CPASSERT(check)
       END IF
       IF (ltersoff) THEN
          ipot = tersoff_type
          check = .NOT. (llj .OR. llj_charmm .OR. lgoodwin .OR. leam .OR. lquip .OR. lwilliams .OR. lbmhft .OR. lbmhftd &
-<<<<<<< HEAD
-                        .OR. lipbv .OR. lbuck4r .OR. lbuckmo .OR. lgp .OR. lsiepmann .OR. ldeepmd)
-=======
-                        .OR. lipbv .OR. lbuck4r .OR. lbuckmo .OR. lgp .OR. lsiepmann .OR. lgal)
->>>>>>> 2b4ca443
+                        .OR. lipbv .OR. lbuck4r .OR. lbuckmo .OR. lgp .OR. lsiepmann .OR. lgal .OR. ldeepmd)
          CPASSERT(check)
       END IF
       IF (lsiepmann) THEN
          ipot = siepmann_type
          check = .NOT. (llj .OR. llj_charmm .OR. lgoodwin .OR. leam .OR. lquip .OR. lwilliams .OR. lbmhft .OR. lbmhftd &
-<<<<<<< HEAD
-                        .OR. lipbv .OR. lbuck4r .OR. lbuckmo .OR. lgp .OR. ltersoff .OR. ldeepmd)
-=======
-                        .OR. lipbv .OR. lbuck4r .OR. lbuckmo .OR. lgp .OR. ltersoff .OR. lgal)
+                        .OR. lipbv .OR. lbuck4r .OR. lbuckmo .OR. lgp .OR. ltersoff .OR. lgal .OR. ldeepmd)
          CPASSERT(check)
       END IF
       IF (lgal) THEN
          ipot = gal_type
          check = .NOT. (llj .OR. llj_charmm .OR. lgoodwin .OR. leam .OR. lquip .OR. lwilliams .OR. lbmhft .OR. lbmhftd &
-                        .OR. lipbv .OR. lbuck4r .OR. lbuckmo .OR. lgp .OR. ltersoff .OR. lsiepmann)
->>>>>>> 2b4ca443
+                        .OR. lipbv .OR. lbuck4r .OR. lbuckmo .OR. lgp .OR. ltersoff .OR. lsiepmann .OR. ldeepmd)
          CPASSERT(check)
       END IF
       IF (lgp) THEN
          ipot = gp_type
          check = .NOT. (llj .OR. llj_charmm .OR. lgoodwin .OR. leam .OR. lwilliams .OR. lbmhft .OR. lbmhftd &
-<<<<<<< HEAD
-                        .OR. lipbv .OR. lbuck4r .OR. lbuckmo .OR. ltersoff .OR. lsiepmann .OR. ldeepmd)
-=======
-                        .OR. lipbv .OR. lbuck4r .OR. lbuckmo .OR. ltersoff .OR. lsiepmann .OR. lgal)
->>>>>>> 2b4ca443
+                        .OR. lipbv .OR. lbuck4r .OR. lbuckmo .OR. ltersoff .OR. lsiepmann .OR. lgal .OR. ldeepmd)
          CPASSERT(check)
       END IF
 
@@ -1594,8 +1509,8 @@
 
 ! **************************************************************************************************
 !> \brief Creates the DEEPMD potential type
-!> \param quip ...
-!> \author Teodoro Laino [teo] 11.2005
+!> \param deepmd ...
+!> \author Yongbin Zhuang 07.2019
 ! **************************************************************************************************
    SUBROUTINE pair_potential_deepmd_create(deepmd)
       TYPE(deepmd_pot_type), POINTER                       :: deepmd
@@ -1612,9 +1527,9 @@
 
 ! **************************************************************************************************
 !> \brief Copy two DEEPMD potential type
-!> \param quip_source ...
-!> \param quip_dest ...
-!> \author Teodoro Laino [teo] 11.2005
+!> \param deepmd_source ...
+!> \param deepmd_dest ...
+!> \author Yongbin Zhuang 07.2019
 ! **************************************************************************************************
    SUBROUTINE pair_potential_deepmd_copy(deepmd_source, deepmd_dest)
       TYPE(deepmd_pot_type), POINTER                       :: deepmd_source, deepmd_dest
@@ -1631,8 +1546,8 @@
 
 ! **************************************************************************************************
 !> \brief CLEAN the DEEPMD potential type
-!> \param quip ...
-!> \author Teodoro Laino [teo] 11.2005
+!> \param deepmd ...
+!> \author Yongbin Zhuang 07.2019
 ! **************************************************************************************************
    SUBROUTINE pair_potential_deepmd_clean(deepmd)
       TYPE(deepmd_pot_type), POINTER                       :: deepmd
@@ -1647,8 +1562,8 @@
 
 ! **************************************************************************************************
 !> \brief Destroys the DEEPMD potential type
-!> \param quip ...
-!> \author Teodoro Laino [teo] 11.2005
+!> \param deepmd ...
+!> \author Yongbin Zhuang 07.2019
 ! **************************************************************************************************
    SUBROUTINE pair_potential_deepmd_release(deepmd)
       TYPE(deepmd_pot_type), POINTER                       :: deepmd
