!--------------------------------------------------------------------------------------------------!
!   CP2K: A general program to perform molecular dynamics simulations                              !
<<<<<<< HEAD
!   Copyright (C) 2000 - 2018  CP2K developers group                                               !
=======
!   Copyright 2000-2021 CP2K developers group <https://cp2k.org>                                   !
!                                                                                                  !
!   SPDX-License-Identifier: GPL-2.0-or-later                                                      !
>>>>>>> 2b4ca443
!--------------------------------------------------------------------------------------------------!

! **************************************************************************************************
!> \brief some minimal info about CP2K, including its version and license
!> \par History
!>      - created (2007-09, Joost VandeVondele)
!>      - moved into this module information related to runtime:pid, user_name,
!>        host_name, cwd, datx  (2009-06, Teodoro Laino)
!> \author Joost VandeVondele
! **************************************************************************************************
MODULE cp2k_info

   USE input_constants,                 ONLY: id_development_version,&
                                              id_release_version
   USE kinds,                           ONLY: default_path_length,&
                                              default_string_length
   USE machine,                         ONLY: m_datum,&
                                              m_getcwd,&
                                              m_getlog,&
                                              m_getpid,&
                                              m_hostnm
   USE string_utilities,                ONLY: integer_to_string

   IMPLICIT NONE
   PRIVATE

   PUBLIC :: cp2k_year, cp2k_version, cp2k_home, id_cp2k_version, cp2k_flags
   PUBLIC :: compile_arch, compile_date, compile_host, compile_revision
   PUBLIC :: print_cp2k_license, get_runtime_info, write_restart_header

   ! the version string of CP2K intended to be adjust after releases and branches
#if defined(__RELEASE_VERSION)
   INTEGER, PARAMETER          :: id_cp2k_version = id_release_version ! (Uncomment for release     version)
#else
!  INTEGER, PARAMETER          :: id_cp2k_version = id_development_version ! (Uncomment for development version)
   INTEGER, PARAMETER          :: id_cp2k_version = 2                      ! (Uncomment for branch      version)
#endif

#if defined(__COMPILE_REVISION)
   CHARACTER(LEN=*), PARAMETER :: compile_revision = __COMPILE_REVISION
#else
   CHARACTER(LEN=*), PARAMETER :: compile_revision = "unknown"
#endif

<<<<<<< HEAD
   CHARACTER(LEN=*), PARAMETER :: version_nr = "6.1"
   CHARACTER(LEN=*), PARAMETER :: cp2k_year = "2018"
=======
   CHARACTER(LEN=*), PARAMETER :: version_nr = "9.0"
   CHARACTER(LEN=*), PARAMETER :: cp2k_year = "2021"
>>>>>>> 2b4ca443
   CHARACTER(LEN=*), PARAMETER :: cp2k_version = "CP2K version "//TRIM(version_nr)
   CHARACTER(LEN=*), PARAMETER :: cp2k_home = "https://www.cp2k.org/"

   ! compile time information
#if defined(__COMPILE_ARCH)
   CHARACTER(LEN=*), PARAMETER :: compile_arch = __COMPILE_ARCH
#else
   CHARACTER(LEN=*), PARAMETER :: compile_arch = "unknown: -D__COMPILE_ARCH=?"
#endif

#if defined(__COMPILE_DATE)
   CHARACTER(LEN=*), PARAMETER :: compile_date = __COMPILE_DATE
#else
   CHARACTER(LEN=*), PARAMETER :: compile_date = "unknown: -D__COMPILE_DATE=?"
#endif

#if defined(__COMPILE_HOST)
   CHARACTER(LEN=*), PARAMETER :: compile_host = __COMPILE_HOST
#else
   CHARACTER(LEN=*), PARAMETER :: compile_host = "unknown: -D__COMPILE_HOST=?"
#endif

   ! Local runtime informations
   CHARACTER(LEN=26), PUBLIC                        :: r_datx
   CHARACTER(LEN=default_path_length), PUBLIC       :: r_cwd
   CHARACTER(LEN=default_string_length), PUBLIC     :: r_host_name, r_user_name
   INTEGER, PUBLIC                                  :: r_pid

   CHARACTER(len=*), PARAMETER, PRIVATE :: moduleN = 'cp2k_info'
CONTAINS

! **************************************************************************************************
!> \brief list all compile time options that influence the capabilities of cp2k.
!>        All new flags should be added here (and be unique grep-able)
!> \return ...
! **************************************************************************************************
   FUNCTION cp2k_flags() RESULT(flags)
      CHARACTER(len=10*default_string_length)            :: flags

      CHARACTER(len=default_string_length)               :: tmp_str

      flags = "cp2kflags:"

      ! Ensure that tmp_str is used to silence compiler warnings
      tmp_str = ""
      flags = TRIM(flags)//TRIM(tmp_str)

!$    flags = TRIM(flags)//" omp"

#if defined(__LIBINT)
      flags = TRIM(flags)//" libint"
#endif
#if defined(__FFTW3)
      flags = TRIM(flags)//" fftw3"
#endif
#if defined(__LIBXC)
      flags = TRIM(flags)//" libxc"
#endif
#if defined(__LIBPEXSI)
      flags = TRIM(flags)//" pexsi"
#endif
#if defined(__ELPA)
<<<<<<< HEAD
      CALL integer_to_string(__ELPA, tmp_str)
      flags = TRIM(flags)//" elpa="//TRIM(tmp_str)
#if (__ELPA==201502) || (__ELPA==201505) || (__ELPA==201511) || (__ELPA==201605) || (__ELPA==201611) || (__ELPA==201705) || (__ELPA==201711)
      flags = TRIM(flags)//" elpa_qr"
#endif
=======
      flags = TRIM(flags)//" elpa"
>>>>>>> 2b4ca443
#endif
#if defined(__parallel)
      flags = TRIM(flags)//" parallel"
#if !defined(__MPI_VERSION) || (__MPI_VERSION > 2)
      flags = TRIM(flags)//" mpi3"
#else
      flags = TRIM(flags)//" mpi2"
#endif
#endif
#if defined(__SCALAPACK)
      flags = TRIM(flags)//" scalapack"
#endif
<<<<<<< HEAD
#if defined(__SCALAPACK2)
      flags = TRIM(flags)//" scalapack2"
=======
#if defined(__COSMA)
      flags = TRIM(flags)//" cosma"
>>>>>>> 2b4ca443
#endif

#if defined(__QUIP)
      flags = TRIM(flags)//" quip"
#endif

<<<<<<< HEAD
#if defined(__DEEPMD)
      flags = TRIM(flags)//" deepmd"
#endif

#if defined(__ACC)
      flags = TRIM(flags)//" acc"
#endif
=======
>>>>>>> 2b4ca443
#if defined(__PW_CUDA)
      flags = TRIM(flags)//" pw_cuda"
#endif
#if defined(__PW_FPGA)
      flags = TRIM(flags)//" pw_fpga"
#endif
#if defined(__PW_FPGA_SP)
      flags = TRIM(flags)//" pw_fpga_sp"
#endif
#if defined(__HAS_PATCHED_CUFFT_70)
      flags = TRIM(flags)//" patched_cufft_70"
#endif

#if defined(__HAS_smm_vec)
      flags = TRIM(flags)//" smm_vec"
#endif
#if defined(__HAS_smm_snn)
      flags = TRIM(flags)//" smm_snn"
#endif
#if defined(__HAS_smm_snt)
      flags = TRIM(flags)//" smm_snt"
#endif
#if defined(__HAS_smm_stn)
      flags = TRIM(flags)//" smm_stn"
#endif
#if defined(__HAS_smm_stt)
      flags = TRIM(flags)//" smm_stt"
#endif
#if defined(__HAS_smm_znn)
      flags = TRIM(flags)//" smm_znn"
#endif
#if defined(__HAS_smm_znt)
      flags = TRIM(flags)//" smm_znt"
#endif
#if defined(__HAS_smm_ztn)
      flags = TRIM(flags)//" smm_ztn"
#endif
#if defined(__HAS_smm_ztt)
      flags = TRIM(flags)//" smm_ztt"
#endif
#if defined(__HAS_smm_cnn)
      flags = TRIM(flags)//" smm_cnn"
#endif
#if defined(__HAS_smm_cnt)
      flags = TRIM(flags)//" smm_cnt"
#endif
#if defined(__HAS_smm_ctn)
      flags = TRIM(flags)//" smm_ctn"
#endif
#if defined(__HAS_smm_ctt)
      flags = TRIM(flags)//" smm_ctt"
#endif
#if defined(__HAS_smm_dnn)
      flags = TRIM(flags)//" smm_dnn"
#endif
#if defined(__HAS_smm_dnt)
      flags = TRIM(flags)//" smm_dnt"
#endif
#if defined(__HAS_smm_dtn)
      flags = TRIM(flags)//" smm_dtn"
#endif
#if defined(__HAS_smm_dtt)
      flags = TRIM(flags)//" smm_dtt"
#endif
      IF (INDEX(flags, " smm_") > 0) THEN
         flags = TRIM(flags)//" smm"
      END IF

#if defined(__LIBXSMM)
      flags = TRIM(flags)//" xsmm"
#endif

#if defined(__CRAY_PM_ACCEL_ENERGY)
      flags = TRIM(flags)//" cray_pm_accel_energy"
#endif
#if defined(__CRAY_PM_ENERGY)
      flags = TRIM(flags)//" cray_pm_energy"
#endif
#if defined(__CRAY_PM_FAKE_ENERGY)
      flags = TRIM(flags)//" cray_pm_fake_energy"
#endif
#if defined(__CUDA_PROFILING)
      flags = TRIM(flags)//" cuda_profiling"
#endif
#if defined(__DBCSR_ACC)
      flags = TRIM(flags)//" dbcsr_acc"
#endif
<<<<<<< HEAD
#if defined __HAS_LIBGRID
      flags = TRIM(flags)//" libgrid"
#endif
#if defined __HAS_NO_CUDA_STREAM_PRIORITIES
      flags = TRIM(flags)//" has_no_cuda_stream_priorities"
#endif
#if defined __HAS_NO_MPI_MOD
      flags = TRIM(flags)//" has_no_mpi_mod"
#endif
#if defined __HAS_NO_SHARED_GLIBC
      flags = TRIM(flags)//" has_no_shared_glibc"
#endif
#if defined __LIBDERIV_MAX_AM1
      CALL integer_to_string(__LIBDERIV_MAX_AM1, tmp_str)
      flags = TRIM(flags)//" libderiv_max_am1="//TRIM(tmp_str)
#endif
#if defined __LIBINT_MAX_AM
      CALL integer_to_string(__LIBINT_MAX_AM, tmp_str)
      flags = TRIM(flags)//" libint_max_am="//TRIM(tmp_str)
#endif
#if defined __MAX_CONTR
=======
#if defined(__MAX_CONTR)
>>>>>>> 2b4ca443
      CALL integer_to_string(__MAX_CONTR, tmp_str)
      flags = TRIM(flags)//" max_contr="//TRIM(tmp_str)
#endif
#if defined(__NO_IPI_DRIVER)
      flags = TRIM(flags)//" no_ipi_driver"
#endif
#if defined(__NO_MPI_THREAD_SUPPORT_CHECK)
      flags = TRIM(flags)//" no_mpi_thread_support_check"
#endif
#if defined(__NO_STATM_ACCESS)
      flags = TRIM(flags)//" no_statm_access"
#endif
<<<<<<< HEAD
#if defined __PW_CUDA_NO_HOSTALLOC
=======
#if defined(__MINGW)
      flags = TRIM(flags)//" mingw"
#endif
#if defined(__PW_CUDA_NO_HOSTALLOC)
>>>>>>> 2b4ca443
      flags = TRIM(flags)//" pw_cuda_no_hostalloc"
#endif
#if defined(__STATM_RESIDENT)
      flags = TRIM(flags)//" statm_resident"
#endif
#if defined(__STATM_TOTAL)
      flags = TRIM(flags)//" statm_total"
#endif
#if defined(__PLUMED2)
      flags = TRIM(flags)//" plumed2"
#endif
#if defined(__HAS_IEEE_EXCEPTIONS)
      flags = TRIM(flags)//" has_ieee_exceptions"
#endif
#if defined(__NO_ABORT)
      flags = TRIM(flags)//" no_abort"
#endif
#if defined(__SPGLIB)
      flags = TRIM(flags)//" spglib"
#endif
#if defined(__ACCELERATE)
      flags = TRIM(flags)//" accelerate"
#endif
#if defined(__MKL)
      flags = TRIM(flags)//" mkl"
#endif
<<<<<<< HEAD
=======
#if defined(__SIRIUS)
      flags = TRIM(flags)//" sirius"
#endif
#if defined(__CHECK_DIAG)
      flags = TRIM(flags)//" check_diag"
#endif
#if defined(__LIBVORI)
      flags = TRIM(flags)//" libvori"
      flags = TRIM(flags)//" libbqb"
#endif
#if defined(__LIBMAXWELL)
      flags = TRIM(flags)//" libmaxwell"
#endif
#if defined(__GRID_CUDA)
      flags = TRIM(flags)//" grid_cuda"
#endif
>>>>>>> 2b4ca443

   END FUNCTION cp2k_flags

! **************************************************************************************************
!> \brief ...
!> \param iunit ...
! **************************************************************************************************
   SUBROUTINE print_cp2k_license(iunit)
      INTEGER                                            :: iunit

      WRITE (iunit, '(T2,A)') '!-----------------------------------------------------------------------------!'
      WRITE (iunit, '(T2,A)') '!                                                                             !'
      WRITE (iunit, '(T2,A)') '!   CP2K: A general program to perform molecular dynamics simulations         !'
      WRITE (iunit, '(T2,A)') '!   Copyright (C) 2000, 2001, 2002, 2003  CP2K developers group               !'
      WRITE (iunit, '(T2,A)') '!   Copyright (C) 2004, 2005, 2006, 2007  CP2K developers group               !'
      WRITE (iunit, '(T2,A)') '!   Copyright (C) 2008, 2009, 2010, 2011  CP2K developers group               !'
      WRITE (iunit, '(T2,A)') '!   Copyright (C) 2012, 2013, 2014, 2015  CP2K developers group               !'
<<<<<<< HEAD
      WRITE (iunit, '(T2,A)') '!   Copyright (C) 2016                    CP2K developers group               !'
=======
      WRITE (iunit, '(T2,A)') '!   Copyright (C) 2016, 2017, 2018, 2019  CP2K developers group               !'
      WRITE (iunit, '(T2,A)') '!   Copyright (C) 2020                    CP2K developers group               !'
>>>>>>> 2b4ca443
      WRITE (iunit, '(T2,A)') '!                                                                             !'
      WRITE (iunit, '(T2,A)') '!   This program is free software; you can redistribute it and/or modify      !'
      WRITE (iunit, '(T2,A)') '!   it under the terms of the GNU General Public License as published by      !'
      WRITE (iunit, '(T2,A)') '!   the Free Software Foundation; either version 2 of the License, or         !'
      WRITE (iunit, '(T2,A)') '!   (at your option) any later version.                                       !'
      WRITE (iunit, '(T2,A)') '!                                                                             !'
      WRITE (iunit, '(T2,A)') '!   This program is distributed in the hope that it will be useful,           !'
      WRITE (iunit, '(T2,A)') '!   but WITHOUT ANY WARRANTY; without even the implied warranty of            !'
      WRITE (iunit, '(T2,A)') '!   MERCHANTABILITY or FITNESS FOR A PARTICULAR PURPOSE.  See the             !'
      WRITE (iunit, '(T2,A)') '!   GNU General Public License for more details.                              !'
      WRITE (iunit, '(T2,A)') '!                                                                             !'
      WRITE (iunit, '(T2,A)') '!   You should have received a copy of the GNU General Public License         !'
      WRITE (iunit, '(T2,A)') '!   along with this program; if not, write to the Free Software               !'
      WRITE (iunit, '(T2,A)') '!   Foundation, Inc., 51 Franklin Street, Fifth Floor,                        !'
      WRITE (iunit, '(T2,A)') '!   Boston, MA  02110-1301, USA.                                              !'
      WRITE (iunit, '(T2,A)') '!                                                                             !'
      WRITE (iunit, '(T2,A)') '!   See also https://www.fsf.org/licensing/licenses/gpl.html                  !'
      WRITE (iunit, '(T2,A)') '!                                                                             !'
      WRITE (iunit, '(T2,A)') '!-----------------------------------------------------------------------------!'
      WRITE (iunit, '(T2,A)') '!   CP2K, including its sources and pointers to the authors                   !'
      WRITE (iunit, '(T2,A)') '!   can be found at  https://www.cp2k.org/                                    !'
      WRITE (iunit, '(T2,A)') '!-----------------------------------------------------------------------------!'

   END SUBROUTINE print_cp2k_license

! **************************************************************************************************
!> \brief ...
! **************************************************************************************************
   SUBROUTINE get_runtime_info()

      r_datx = ""
      r_cwd = ""
      r_host_name = ""
      r_user_name = ""
      r_pid = -1

      CALL m_getpid(r_pid)
      CALL m_getlog(r_user_name)
      CALL m_hostnm(r_host_name)
      CALL m_datum(r_datx)
      CALL m_getcwd(r_cwd)

   END SUBROUTINE

! **************************************************************************************************
!> \brief Writes the header for the restart file
!> \param iunit ...
!> \par History
!>      01.2008 [created] - Splitted from write_restart
!> \author Teodoro Laino - University of Zurich - 01.2008
! **************************************************************************************************
   SUBROUTINE write_restart_header(iunit)
      INTEGER, INTENT(IN)                                :: iunit

      CHARACTER(LEN=256)                                 :: cwd, datx

      CALL m_datum(datx)
      CALL m_getcwd(cwd)

      WRITE (UNIT=iunit, FMT="(T2,A)") "# Version information for this restart file "
      WRITE (UNIT=iunit, FMT="(T2,A)") "# current date "//TRIM(datx)
      WRITE (UNIT=iunit, FMT="(T2,A)") "# current working dir "//TRIM(cwd)

      WRITE (UNIT=iunit, FMT="(T2,A,T31,A50)") &
         "# Program compiled at", &
         ADJUSTR(compile_date(1:MIN(50, LEN(compile_date))))
      WRITE (UNIT=iunit, FMT="(T2,A,T31,A50)") &
         "# Program compiled on", &
         ADJUSTR(compile_host(1:MIN(50, LEN(compile_host))))
      WRITE (UNIT=iunit, FMT="(T2,A,T31,A50)") &
         "# Program compiled for", &
         ADJUSTR(compile_arch(1:MIN(50, LEN(compile_arch))))
      WRITE (UNIT=iunit, FMT="(T2,A,T31,A50)") &
         "# Source code revision number", &
         ADJUSTR(compile_revision)

   END SUBROUTINE write_restart_header

END MODULE cp2k_info
<|MERGE_RESOLUTION|>--- conflicted
+++ resolved
@@ -1,12 +1,8 @@
 !--------------------------------------------------------------------------------------------------!
 !   CP2K: A general program to perform molecular dynamics simulations                              !
-<<<<<<< HEAD
-!   Copyright (C) 2000 - 2018  CP2K developers group                                               !
-=======
 !   Copyright 2000-2021 CP2K developers group <https://cp2k.org>                                   !
 !                                                                                                  !
 !   SPDX-License-Identifier: GPL-2.0-or-later                                                      !
->>>>>>> 2b4ca443
 !--------------------------------------------------------------------------------------------------!
 
 ! **************************************************************************************************
@@ -51,13 +47,8 @@
    CHARACTER(LEN=*), PARAMETER :: compile_revision = "unknown"
 #endif
 
-<<<<<<< HEAD
-   CHARACTER(LEN=*), PARAMETER :: version_nr = "6.1"
-   CHARACTER(LEN=*), PARAMETER :: cp2k_year = "2018"
-=======
    CHARACTER(LEN=*), PARAMETER :: version_nr = "9.0"
    CHARACTER(LEN=*), PARAMETER :: cp2k_year = "2021"
->>>>>>> 2b4ca443
    CHARACTER(LEN=*), PARAMETER :: cp2k_version = "CP2K version "//TRIM(version_nr)
    CHARACTER(LEN=*), PARAMETER :: cp2k_home = "https://www.cp2k.org/"
 
@@ -120,15 +111,7 @@
       flags = TRIM(flags)//" pexsi"
 #endif
 #if defined(__ELPA)
-<<<<<<< HEAD
-      CALL integer_to_string(__ELPA, tmp_str)
-      flags = TRIM(flags)//" elpa="//TRIM(tmp_str)
-#if (__ELPA==201502) || (__ELPA==201505) || (__ELPA==201511) || (__ELPA==201605) || (__ELPA==201611) || (__ELPA==201705) || (__ELPA==201711)
-      flags = TRIM(flags)//" elpa_qr"
-#endif
-=======
       flags = TRIM(flags)//" elpa"
->>>>>>> 2b4ca443
 #endif
 #if defined(__parallel)
       flags = TRIM(flags)//" parallel"
@@ -141,29 +124,18 @@
 #if defined(__SCALAPACK)
       flags = TRIM(flags)//" scalapack"
 #endif
-<<<<<<< HEAD
-#if defined(__SCALAPACK2)
-      flags = TRIM(flags)//" scalapack2"
-=======
 #if defined(__COSMA)
       flags = TRIM(flags)//" cosma"
->>>>>>> 2b4ca443
 #endif
 
 #if defined(__QUIP)
       flags = TRIM(flags)//" quip"
 #endif
 
-<<<<<<< HEAD
 #if defined(__DEEPMD)
       flags = TRIM(flags)//" deepmd"
 #endif
 
-#if defined(__ACC)
-      flags = TRIM(flags)//" acc"
-#endif
-=======
->>>>>>> 2b4ca443
 #if defined(__PW_CUDA)
       flags = TRIM(flags)//" pw_cuda"
 #endif
@@ -251,31 +223,7 @@
 #if defined(__DBCSR_ACC)
       flags = TRIM(flags)//" dbcsr_acc"
 #endif
-<<<<<<< HEAD
-#if defined __HAS_LIBGRID
-      flags = TRIM(flags)//" libgrid"
-#endif
-#if defined __HAS_NO_CUDA_STREAM_PRIORITIES
-      flags = TRIM(flags)//" has_no_cuda_stream_priorities"
-#endif
-#if defined __HAS_NO_MPI_MOD
-      flags = TRIM(flags)//" has_no_mpi_mod"
-#endif
-#if defined __HAS_NO_SHARED_GLIBC
-      flags = TRIM(flags)//" has_no_shared_glibc"
-#endif
-#if defined __LIBDERIV_MAX_AM1
-      CALL integer_to_string(__LIBDERIV_MAX_AM1, tmp_str)
-      flags = TRIM(flags)//" libderiv_max_am1="//TRIM(tmp_str)
-#endif
-#if defined __LIBINT_MAX_AM
-      CALL integer_to_string(__LIBINT_MAX_AM, tmp_str)
-      flags = TRIM(flags)//" libint_max_am="//TRIM(tmp_str)
-#endif
-#if defined __MAX_CONTR
-=======
 #if defined(__MAX_CONTR)
->>>>>>> 2b4ca443
       CALL integer_to_string(__MAX_CONTR, tmp_str)
       flags = TRIM(flags)//" max_contr="//TRIM(tmp_str)
 #endif
@@ -288,14 +236,10 @@
 #if defined(__NO_STATM_ACCESS)
       flags = TRIM(flags)//" no_statm_access"
 #endif
-<<<<<<< HEAD
-#if defined __PW_CUDA_NO_HOSTALLOC
-=======
 #if defined(__MINGW)
       flags = TRIM(flags)//" mingw"
 #endif
 #if defined(__PW_CUDA_NO_HOSTALLOC)
->>>>>>> 2b4ca443
       flags = TRIM(flags)//" pw_cuda_no_hostalloc"
 #endif
 #if defined(__STATM_RESIDENT)
@@ -322,8 +266,6 @@
 #if defined(__MKL)
       flags = TRIM(flags)//" mkl"
 #endif
-<<<<<<< HEAD
-=======
 #if defined(__SIRIUS)
       flags = TRIM(flags)//" sirius"
 #endif
@@ -340,7 +282,6 @@
 #if defined(__GRID_CUDA)
       flags = TRIM(flags)//" grid_cuda"
 #endif
->>>>>>> 2b4ca443
 
    END FUNCTION cp2k_flags
 
@@ -358,12 +299,8 @@
       WRITE (iunit, '(T2,A)') '!   Copyright (C) 2004, 2005, 2006, 2007  CP2K developers group               !'
       WRITE (iunit, '(T2,A)') '!   Copyright (C) 2008, 2009, 2010, 2011  CP2K developers group               !'
       WRITE (iunit, '(T2,A)') '!   Copyright (C) 2012, 2013, 2014, 2015  CP2K developers group               !'
-<<<<<<< HEAD
-      WRITE (iunit, '(T2,A)') '!   Copyright (C) 2016                    CP2K developers group               !'
-=======
       WRITE (iunit, '(T2,A)') '!   Copyright (C) 2016, 2017, 2018, 2019  CP2K developers group               !'
       WRITE (iunit, '(T2,A)') '!   Copyright (C) 2020                    CP2K developers group               !'
->>>>>>> 2b4ca443
       WRITE (iunit, '(T2,A)') '!                                                                             !'
       WRITE (iunit, '(T2,A)') '!   This program is free software; you can redistribute it and/or modify      !'
       WRITE (iunit, '(T2,A)') '!   it under the terms of the GNU General Public License as published by      !'
