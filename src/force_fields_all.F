!--------------------------------------------------------------------------------------------------!
!   CP2K: A general program to perform molecular dynamics simulations                              !
<<<<<<< HEAD
!   Copyright (C) 2000 - 2018  CP2K developers group                                               !
=======
!   Copyright 2000-2021 CP2K developers group <https://cp2k.org>                                   !
!                                                                                                  !
!   SPDX-License-Identifier: GPL-2.0-or-later                                                      !
>>>>>>> 2b4ca443
!--------------------------------------------------------------------------------------------------!

! **************************************************************************************************
!> \par History
!>      Splitting and cleaning the original force_field_pack - May 2007
!>      Teodoro Laino - Zurich University
!> \author CJM
! **************************************************************************************************
MODULE force_fields_all

   USE atomic_kind_types,               ONLY: atomic_kind_type,&
                                              get_atomic_kind,&
                                              get_atomic_kind_set,&
                                              set_atomic_kind
   USE atoms_input,                     ONLY: read_shell_coord_input
   USE cell_types,                      ONLY: cell_type
   USE cp_linked_list_input,            ONLY: cp_sll_val_next,&
                                              cp_sll_val_type
   USE cp_log_handling,                 ONLY: cp_to_string
   USE damping_dipole_types,            ONLY: damping_p_create,&
                                              damping_p_type,&
                                              tang_toennies
   USE ewald_environment_types,         ONLY: ewald_env_get,&
                                              ewald_env_set,&
                                              ewald_environment_type
   USE external_potential_types,        ONLY: fist_potential_type,&
                                              get_potential,&
                                              set_potential
   USE force_field_kind_types,          ONLY: &
        allocate_bend_kind_set, allocate_bond_kind_set, allocate_impr_kind_set, &
        allocate_opbend_kind_set, allocate_torsion_kind_set, allocate_ub_kind_set, bend_kind_type, &
        bond_kind_type, do_ff_amber, do_ff_charmm, do_ff_g87, do_ff_g96, do_ff_undef, &
        impr_kind_type, opbend_kind_type, torsion_kind_type, ub_kind_type
   USE force_field_types,               ONLY: amber_info_type,&
                                              charmm_info_type,&
                                              force_field_type,&
                                              gromos_info_type,&
                                              input_info_type
   USE input_constants,                 ONLY: do_qmmm_none
   USE input_cp2k_binary_restarts,      ONLY: read_binary_cs_coordinates
   USE input_section_types,             ONLY: section_vals_get,&
                                              section_vals_get_subs_vals,&
                                              section_vals_list_get,&
                                              section_vals_type,&
                                              section_vals_val_get
   USE input_val_types,                 ONLY: val_get,&
                                              val_type
   USE kinds,                           ONLY: default_path_length,&
                                              default_string_length,&
                                              dp
   USE mathconstants,                   ONLY: sqrthalf
   USE memory_utilities,                ONLY: reallocate
   USE molecule_kind_types,             ONLY: &
        bend_type, bond_type, get_molecule_kind, impr_type, molecule_kind_type, opbend_type, &
        set_molecule_kind, shell_type, torsion_type, ub_type
   USE molecule_types,                  ONLY: get_molecule,&
                                              molecule_type
   USE pair_potential,                  ONLY: get_nonbond_storage,&
                                              spline_nonbond_control
   USE pair_potential_coulomb,          ONLY: potential_coulomb
   USE pair_potential_types,            ONLY: &
        ea_type, lj_charmm_type, lj_type, nn_type, nosh_nosh, nosh_sh, pair_potential_lj_create, &
        pair_potential_pp_create, pair_potential_pp_type, pair_potential_single_add, &
        pair_potential_single_clean, pair_potential_single_copy, pair_potential_single_type, &
        quip_type, sh_sh, siepmann_type, tersoff_type, deepmd_type
   USE particle_types,                  ONLY: allocate_particle_set,&
                                              particle_type
   USE physcon,                         ONLY: bohr
   USE qmmm_ff_fist,                    ONLY: qmmm_ff_precond_only_qm
   USE qmmm_types_low,                  ONLY: qmmm_env_mm_type
   USE shell_potential_types,           ONLY: shell_create,&
                                              shell_kind_type,&
                                              shell_release
   USE splines_types,                   ONLY: spline_data_p_release,&
                                              spline_data_p_retain,&
                                              spline_data_p_type,&
                                              spline_env_release,&
                                              spline_environment_type
   USE string_utilities,                ONLY: compress,&
                                              integer_to_string,&
                                              uppercase
#include "./base/base_uses.f90"

   IMPLICIT NONE

   CHARACTER(len=*), PARAMETER, PRIVATE :: moduleN = 'force_fields_all'

   PRIVATE
   PUBLIC :: force_field_unique_bond, &
             force_field_unique_bend, &
             force_field_unique_ub, &
             force_field_unique_tors, &
             force_field_unique_impr, &
             force_field_unique_opbend, &
             force_field_pack_bond, &
             force_field_pack_bend, &
             force_field_pack_ub, &
             force_field_pack_tors, &
             force_field_pack_impr, &
             force_field_pack_opbend, &
             force_field_pack_charge, &
             force_field_pack_charges, &
             force_field_pack_radius, &
             force_field_pack_pol, &
             force_field_pack_shell, &
             force_field_pack_nonbond14, &
             force_field_pack_nonbond, &
             force_field_pack_splines, &
             force_field_pack_eicut, &
             force_field_pack_damp

CONTAINS

! **************************************************************************************************
!> \brief Determine the number of unique bond kind and allocate bond_kind_set
!> \param particle_set ...
!> \param molecule_kind_set ...
!> \param molecule_set ...
!> \param ff_type ...
! **************************************************************************************************
   SUBROUTINE force_field_unique_bond(particle_set, &
                                      molecule_kind_set, molecule_set, ff_type)

      TYPE(particle_type), DIMENSION(:), POINTER         :: particle_set
      TYPE(molecule_kind_type), DIMENSION(:), POINTER    :: molecule_kind_set
      TYPE(molecule_type), DIMENSION(:), POINTER         :: molecule_set
      TYPE(force_field_type), INTENT(INOUT)              :: ff_type

      CHARACTER(len=*), PARAMETER :: routineN = 'force_field_unique_bond'

      CHARACTER(LEN=default_string_length)               :: name_atm_a, name_atm_a2, name_atm_b, &
                                                            name_atm_b2
      INTEGER                                            :: atm_a, atm_b, counter, first, handle2, &
                                                            i, j, k, last, natom, nbond
      INTEGER, DIMENSION(:), POINTER                     :: molecule_list
      INTEGER, POINTER                                   :: map_bond_kind(:)
      LOGICAL                                            :: found
      TYPE(atomic_kind_type), POINTER                    :: atomic_kind
      TYPE(bond_kind_type), DIMENSION(:), POINTER        :: bond_kind_set
      TYPE(bond_type), DIMENSION(:), POINTER             :: bond_list
      TYPE(molecule_kind_type), POINTER                  :: molecule_kind
      TYPE(molecule_type), POINTER                       :: molecule

      CALL timeset(routineN, handle2)
      DO i = 1, SIZE(molecule_kind_set)
         molecule_kind => molecule_kind_set(i)
         CALL get_molecule_kind(molecule_kind=molecule_kind, &
                                molecule_list=molecule_list, &
                                natom=natom, &
                                nbond=nbond, bond_list=bond_list)
         molecule => molecule_set(molecule_list(1))
         CALL get_molecule(molecule=molecule, first_atom=first, last_atom=last)
         IF (nbond > 0) THEN
            ALLOCATE (map_bond_kind(nbond))
            counter = 0
            IF ((ff_type%ff_type == do_ff_g96) .OR. (ff_type%ff_type == do_ff_g87)) THEN
               DO j = 1, nbond
                  map_bond_kind(j) = j
               END DO
               counter = nbond
            ELSE
               DO j = 1, nbond
                  atm_a = bond_list(j)%a
                  atomic_kind => particle_set(atm_a + first - 1)%atomic_kind
                  CALL get_atomic_kind(atomic_kind=atomic_kind, &
                                       name=name_atm_a)
                  atm_b = bond_list(j)%b
                  atomic_kind => particle_set(atm_b + first - 1)%atomic_kind
                  CALL get_atomic_kind(atomic_kind=atomic_kind, &
                                       name=name_atm_b)
                  found = .FALSE.
                  DO k = 1, j - 1
                     atm_a = bond_list(k)%a
                     atomic_kind => particle_set(atm_a + first - 1)%atomic_kind
                     CALL get_atomic_kind(atomic_kind=atomic_kind, &
                                          name=name_atm_a2)
                     atm_b = bond_list(k)%b
                     atomic_kind => particle_set(atm_b + first - 1)%atomic_kind
                     CALL get_atomic_kind(atomic_kind=atomic_kind, &
                                          name=name_atm_b2)
                     IF ((((name_atm_a) == (name_atm_a2)) .AND. &
                          ((name_atm_b) == (name_atm_b2))) .OR. &
                         (((name_atm_a) == (name_atm_b2)) .AND. &
                          ((name_atm_b) == (name_atm_a2)))) THEN
                        found = .TRUE.
                        map_bond_kind(j) = map_bond_kind(k)
                        EXIT
                     END IF
                  END DO
                  IF (.NOT. found) THEN
                     counter = counter + 1
                     map_bond_kind(j) = counter
                  END IF
               END DO
            END IF
            NULLIFY (bond_kind_set)
            CALL allocate_bond_kind_set(bond_kind_set, counter)
            DO j = 1, nbond
               bond_list(j)%bond_kind => bond_kind_set(map_bond_kind(j))
            END DO
            CALL set_molecule_kind(molecule_kind=molecule_kind, &
                                   bond_kind_set=bond_kind_set, bond_list=bond_list)
            DEALLOCATE (map_bond_kind)
         END IF
      END DO
      CALL timestop(handle2)

   END SUBROUTINE force_field_unique_bond

! **************************************************************************************************
!> \brief Determine the number of unique bend kind and allocate bend_kind_set
!> \param particle_set ...
!> \param molecule_kind_set ...
!> \param molecule_set ...
!> \param ff_type ...
! **************************************************************************************************
   SUBROUTINE force_field_unique_bend(particle_set, &
                                      molecule_kind_set, molecule_set, ff_type)

      TYPE(particle_type), DIMENSION(:), POINTER         :: particle_set
      TYPE(molecule_kind_type), DIMENSION(:), POINTER    :: molecule_kind_set
      TYPE(molecule_type), DIMENSION(:), POINTER         :: molecule_set
      TYPE(force_field_type), INTENT(INOUT)              :: ff_type

      CHARACTER(len=*), PARAMETER :: routineN = 'force_field_unique_bend'

      CHARACTER(LEN=default_string_length)               :: name_atm_a, name_atm_a2, name_atm_b, &
                                                            name_atm_b2, name_atm_c, name_atm_c2
      INTEGER                                            :: atm_a, atm_b, atm_c, counter, first, &
                                                            handle2, i, j, k, last, natom, nbend
      INTEGER, DIMENSION(:), POINTER                     :: molecule_list
      INTEGER, POINTER                                   :: map_bend_kind(:)
      LOGICAL                                            :: found
      TYPE(atomic_kind_type), POINTER                    :: atomic_kind
      TYPE(bend_kind_type), DIMENSION(:), POINTER        :: bend_kind_set
      TYPE(bend_type), DIMENSION(:), POINTER             :: bend_list
      TYPE(molecule_kind_type), POINTER                  :: molecule_kind
      TYPE(molecule_type), POINTER                       :: molecule

      CALL timeset(routineN, handle2)
      DO i = 1, SIZE(molecule_kind_set)
         molecule_kind => molecule_kind_set(i)
         CALL get_molecule_kind(molecule_kind=molecule_kind, &
                                molecule_list=molecule_list, &
                                natom=natom, &
                                nbend=nbend, bend_list=bend_list)
         molecule => molecule_set(molecule_list(1))
         CALL get_molecule(molecule=molecule, first_atom=first, last_atom=last)
         IF (nbend > 0) THEN
            ALLOCATE (map_bend_kind(nbend))
            counter = 0
            IF ((ff_type%ff_type == do_ff_g96) .OR. (ff_type%ff_type == do_ff_g87)) THEN
               DO j = 1, nbend
                  map_bend_kind(j) = j
               END DO
               counter = nbend
            ELSE
               DO j = 1, nbend
                  atm_a = bend_list(j)%a
                  atomic_kind => particle_set(atm_a + first - 1)%atomic_kind
                  CALL get_atomic_kind(atomic_kind=atomic_kind, &
                                       name=name_atm_a)
                  atm_b = bend_list(j)%b
                  atomic_kind => particle_set(atm_b + first - 1)%atomic_kind
                  CALL get_atomic_kind(atomic_kind=atomic_kind, &
                                       name=name_atm_b)
                  atm_c = bend_list(j)%c
                  atomic_kind => particle_set(atm_c + first - 1)%atomic_kind
                  CALL get_atomic_kind(atomic_kind=atomic_kind, &
                                       name=name_atm_c)
                  found = .FALSE.
                  DO k = 1, j - 1
                     atm_a = bend_list(k)%a
                     atomic_kind => particle_set(atm_a + first - 1)%atomic_kind
                     CALL get_atomic_kind(atomic_kind=atomic_kind, &
                                          name=name_atm_a2)
                     atm_b = bend_list(k)%b
                     atomic_kind => particle_set(atm_b + first - 1)%atomic_kind
                     CALL get_atomic_kind(atomic_kind=atomic_kind, &
                                          name=name_atm_b2)
                     atm_c = bend_list(k)%c
                     atomic_kind => particle_set(atm_c + first - 1)%atomic_kind
                     CALL get_atomic_kind(atomic_kind=atomic_kind, &
                                          name=name_atm_c2)
                     IF ((((name_atm_a) == (name_atm_a2)) .AND. &
                          ((name_atm_b) == (name_atm_b2)) .AND. &
                          ((name_atm_c) == (name_atm_c2))) .OR. &
                         (((name_atm_a) == (name_atm_c2)) .AND. &
                          ((name_atm_b) == (name_atm_b2)) .AND. &
                          ((name_atm_c) == (name_atm_a2)))) THEN
                        found = .TRUE.
                        map_bend_kind(j) = map_bend_kind(k)
                        EXIT
                     END IF
                  END DO
                  IF (.NOT. found) THEN
                     counter = counter + 1
                     map_bend_kind(j) = counter
                  END IF
               END DO
            END IF
            NULLIFY (bend_kind_set)
            CALL allocate_bend_kind_set(bend_kind_set, counter)
            DO j = 1, nbend
               bend_list(j)%bend_kind => bend_kind_set(map_bend_kind(j))
            END DO
            CALL set_molecule_kind(molecule_kind=molecule_kind, &
                                   bend_kind_set=bend_kind_set, bend_list=bend_list)
            DEALLOCATE (map_bend_kind)
         END IF
      END DO
      CALL timestop(handle2)

   END SUBROUTINE force_field_unique_bend

! **************************************************************************************************
!> \brief Determine the number of unique Urey-Bradley kind and allocate ub_kind_set
!> \param particle_set ...
!> \param molecule_kind_set ...
!> \param molecule_set ...
! **************************************************************************************************
   SUBROUTINE force_field_unique_ub(particle_set, &
                                    molecule_kind_set, molecule_set)

      TYPE(particle_type), DIMENSION(:), POINTER         :: particle_set
      TYPE(molecule_kind_type), DIMENSION(:), POINTER    :: molecule_kind_set
      TYPE(molecule_type), DIMENSION(:), POINTER         :: molecule_set

      CHARACTER(len=*), PARAMETER :: routineN = 'force_field_unique_ub'

      CHARACTER(LEN=default_string_length)               :: name_atm_a, name_atm_a2, name_atm_b, &
                                                            name_atm_b2, name_atm_c, name_atm_c2
      INTEGER                                            :: atm_a, atm_b, atm_c, counter, first, &
                                                            handle2, i, j, k, last, natom, nub
      INTEGER, DIMENSION(:), POINTER                     :: molecule_list
      INTEGER, POINTER                                   :: map_ub_kind(:)
      LOGICAL                                            :: found
      TYPE(atomic_kind_type), POINTER                    :: atomic_kind
      TYPE(molecule_kind_type), POINTER                  :: molecule_kind
      TYPE(molecule_type), POINTER                       :: molecule
      TYPE(ub_kind_type), DIMENSION(:), POINTER          :: ub_kind_set
      TYPE(ub_type), DIMENSION(:), POINTER               :: ub_list

      CALL timeset(routineN, handle2)
      DO i = 1, SIZE(molecule_kind_set)
         molecule_kind => molecule_kind_set(i)
         CALL get_molecule_kind(molecule_kind=molecule_kind, &
                                molecule_list=molecule_list, &
                                natom=natom, &
                                nub=nub, ub_list=ub_list)
         molecule => molecule_set(molecule_list(1))
         CALL get_molecule(molecule=molecule, first_atom=first, last_atom=last)
         IF (nub > 0) THEN
            ALLOCATE (map_ub_kind(nub))
            counter = 0
            DO j = 1, nub
               atm_a = ub_list(j)%a
               atomic_kind => particle_set(atm_a + first - 1)%atomic_kind
               CALL get_atomic_kind(atomic_kind=atomic_kind, &
                                    name=name_atm_a)
               atm_b = ub_list(j)%b
               atomic_kind => particle_set(atm_b + first - 1)%atomic_kind
               CALL get_atomic_kind(atomic_kind=atomic_kind, &
                                    name=name_atm_b)
               atm_c = ub_list(j)%c
               atomic_kind => particle_set(atm_c + first - 1)%atomic_kind
               CALL get_atomic_kind(atomic_kind=atomic_kind, &
                                    name=name_atm_c)
               found = .FALSE.
               DO k = 1, j - 1
                  atm_a = ub_list(k)%a
                  atomic_kind => particle_set(atm_a + first - 1)%atomic_kind
                  CALL get_atomic_kind(atomic_kind=atomic_kind, &
                                       name=name_atm_a2)
                  atm_b = ub_list(k)%b
                  atomic_kind => particle_set(atm_b + first - 1)%atomic_kind
                  CALL get_atomic_kind(atomic_kind=atomic_kind, &
                                       name=name_atm_b2)
                  atm_c = ub_list(k)%c
                  atomic_kind => particle_set(atm_c + first - 1)%atomic_kind
                  CALL get_atomic_kind(atomic_kind=atomic_kind, &
                                       name=name_atm_c2)
                  IF ((((name_atm_a) == (name_atm_a2)) .AND. &
                       ((name_atm_b) == (name_atm_b2)) .AND. &
                       ((name_atm_c) == (name_atm_c2))) .OR. &
                      (((name_atm_a) == (name_atm_c2)) .AND. &
                       ((name_atm_b) == (name_atm_b2)) .AND. &
                       ((name_atm_c) == (name_atm_a2)))) THEN
                     found = .TRUE.
                     map_ub_kind(j) = map_ub_kind(k)
                     EXIT
                  END IF
               END DO
               IF (.NOT. found) THEN
                  counter = counter + 1
                  map_ub_kind(j) = counter
               END IF
            END DO
            CALL allocate_ub_kind_set(ub_kind_set, counter)
            DO j = 1, nub
               ub_list(j)%ub_kind => ub_kind_set(map_ub_kind(j))
            END DO
            CALL set_molecule_kind(molecule_kind=molecule_kind, &
                                   ub_kind_set=ub_kind_set, ub_list=ub_list)
            DEALLOCATE (map_ub_kind)
         END IF
      END DO
      CALL timestop(handle2)

   END SUBROUTINE force_field_unique_ub

! **************************************************************************************************
!> \brief Determine the number of unique torsion kind and allocate torsion_kind_set
!> \param particle_set ...
!> \param molecule_kind_set ...
!> \param molecule_set ...
!> \param ff_type ...
! **************************************************************************************************
   SUBROUTINE force_field_unique_tors(particle_set, &
                                      molecule_kind_set, molecule_set, ff_type)

      TYPE(particle_type), DIMENSION(:), POINTER         :: particle_set
      TYPE(molecule_kind_type), DIMENSION(:), POINTER    :: molecule_kind_set
      TYPE(molecule_type), DIMENSION(:), POINTER         :: molecule_set
      TYPE(force_field_type), INTENT(INOUT)              :: ff_type

      CHARACTER(len=*), PARAMETER :: routineN = 'force_field_unique_tors'

      CHARACTER(LEN=default_string_length)               :: name_atm_a, name_atm_a2, name_atm_b, &
                                                            name_atm_b2, name_atm_c, name_atm_c2, &
                                                            name_atm_d, name_atm_d2
      INTEGER                                            :: atm_a, atm_b, atm_c, atm_d, counter, &
                                                            first, handle2, i, j, k, last, natom, &
                                                            ntorsion
      INTEGER, DIMENSION(:), POINTER                     :: molecule_list
      INTEGER, POINTER                                   :: map_torsion_kind(:)
      LOGICAL                                            :: chk_reverse, found
      TYPE(atomic_kind_type), POINTER                    :: atomic_kind
      TYPE(molecule_kind_type), POINTER                  :: molecule_kind
      TYPE(molecule_type), POINTER                       :: molecule
      TYPE(torsion_kind_type), DIMENSION(:), POINTER     :: torsion_kind_set
      TYPE(torsion_type), DIMENSION(:), POINTER          :: torsion_list

      CALL timeset(routineN, handle2)

      ! Now decide whether we need to check D-C-B-A type combination in addtion to usual A-B-C-D
      ! We don't need it for Amber FF
      chk_reverse = (ff_type%ff_type /= do_ff_amber)

      DO i = 1, SIZE(molecule_kind_set)
         molecule_kind => molecule_kind_set(i)
         CALL get_molecule_kind(molecule_kind=molecule_kind, &
                                molecule_list=molecule_list, &
                                natom=natom, &
                                ntorsion=ntorsion, torsion_list=torsion_list)
         molecule => molecule_set(molecule_list(1))
         CALL get_molecule(molecule=molecule, first_atom=first, last_atom=last)
         IF (ntorsion > 0) THEN
            ALLOCATE (map_torsion_kind(ntorsion))
            counter = 0
            IF ((ff_type%ff_type == do_ff_g96) .OR. (ff_type%ff_type == do_ff_g87)) THEN
               DO j = 1, ntorsion
                  map_torsion_kind(j) = j
               END DO
               counter = ntorsion
            ELSE
               DO j = 1, ntorsion
                  atm_a = torsion_list(j)%a
                  atomic_kind => particle_set(atm_a + first - 1)%atomic_kind
                  CALL get_atomic_kind(atomic_kind=atomic_kind, &
                                       name=name_atm_a)
                  atm_b = torsion_list(j)%b
                  atomic_kind => particle_set(atm_b + first - 1)%atomic_kind
                  CALL get_atomic_kind(atomic_kind=atomic_kind, &
                                       name=name_atm_b)
                  atm_c = torsion_list(j)%c
                  atomic_kind => particle_set(atm_c + first - 1)%atomic_kind
                  CALL get_atomic_kind(atomic_kind=atomic_kind, &
                                       name=name_atm_c)
                  atm_d = torsion_list(j)%d
                  atomic_kind => particle_set(atm_d + first - 1)%atomic_kind
                  CALL get_atomic_kind(atomic_kind=atomic_kind, &
                                       name=name_atm_d)
                  found = .FALSE.
                  DO k = 1, j - 1
                     atm_a = torsion_list(k)%a
                     atomic_kind => particle_set(atm_a + first - 1)%atomic_kind
                     CALL get_atomic_kind(atomic_kind=atomic_kind, &
                                          name=name_atm_a2)
                     atm_b = torsion_list(k)%b
                     atomic_kind => particle_set(atm_b + first - 1)%atomic_kind
                     CALL get_atomic_kind(atomic_kind=atomic_kind, &
                                          name=name_atm_b2)
                     atm_c = torsion_list(k)%c
                     atomic_kind => particle_set(atm_c + first - 1)%atomic_kind
                     CALL get_atomic_kind(atomic_kind=atomic_kind, &
                                          name=name_atm_c2)
                     atm_d = torsion_list(k)%d
                     atomic_kind => particle_set(atm_d + first - 1)%atomic_kind
                     CALL get_atomic_kind(atomic_kind=atomic_kind, &
                                          name=name_atm_d2)
                     IF ((((name_atm_a) == (name_atm_a2)) .AND. &
                          ((name_atm_b) == (name_atm_b2)) .AND. &
                          ((name_atm_c) == (name_atm_c2)) .AND. &
                          ((name_atm_d) == (name_atm_d2))) .OR. &
                         (chk_reverse .AND. &
                          ((name_atm_a) == (name_atm_d2)) .AND. &
                          ((name_atm_b) == (name_atm_c2)) .AND. &
                          ((name_atm_c) == (name_atm_b2)) .AND. &
                          ((name_atm_d) == (name_atm_a2)))) THEN
                        found = .TRUE.
                        map_torsion_kind(j) = map_torsion_kind(k)
                        EXIT
                     END IF
                  END DO
                  IF (.NOT. found) THEN
                     counter = counter + 1
                     map_torsion_kind(j) = counter
                  END IF
               END DO
            END IF
            NULLIFY (torsion_kind_set)
            CALL allocate_torsion_kind_set(torsion_kind_set, counter)
            DO j = 1, ntorsion
               torsion_list(j)%torsion_kind => torsion_kind_set(map_torsion_kind(j))
            END DO
            CALL set_molecule_kind(molecule_kind=molecule_kind, &
                                   torsion_kind_set=torsion_kind_set, torsion_list=torsion_list)
            DEALLOCATE (map_torsion_kind)
         END IF
      END DO
      CALL timestop(handle2)

   END SUBROUTINE force_field_unique_tors

! **************************************************************************************************
!> \brief Determine the number of unique impr kind and allocate impr_kind_set
!> \param particle_set ...
!> \param molecule_kind_set ...
!> \param molecule_set ...
!> \param ff_type ...
! **************************************************************************************************
   SUBROUTINE force_field_unique_impr(particle_set, &
                                      molecule_kind_set, molecule_set, ff_type)

      TYPE(particle_type), DIMENSION(:), POINTER         :: particle_set
      TYPE(molecule_kind_type), DIMENSION(:), POINTER    :: molecule_kind_set
      TYPE(molecule_type), DIMENSION(:), POINTER         :: molecule_set
      TYPE(force_field_type), INTENT(INOUT)              :: ff_type

      CHARACTER(len=*), PARAMETER :: routineN = 'force_field_unique_impr'

      CHARACTER(LEN=default_string_length)               :: name_atm_a, name_atm_a2, name_atm_b, &
                                                            name_atm_b2, name_atm_c, name_atm_c2, &
                                                            name_atm_d, name_atm_d2
      INTEGER                                            :: atm_a, atm_b, atm_c, atm_d, counter, &
                                                            first, handle2, i, j, k, last, natom, &
                                                            nimpr
      INTEGER, DIMENSION(:), POINTER                     :: molecule_list
      INTEGER, POINTER                                   :: map_impr_kind(:)
      LOGICAL                                            :: found
      TYPE(atomic_kind_type), POINTER                    :: atomic_kind
      TYPE(impr_kind_type), DIMENSION(:), POINTER        :: impr_kind_set
      TYPE(impr_type), DIMENSION(:), POINTER             :: impr_list
      TYPE(molecule_kind_type), POINTER                  :: molecule_kind
      TYPE(molecule_type), POINTER                       :: molecule

      CALL timeset(routineN, handle2)
      DO i = 1, SIZE(molecule_kind_set)
         molecule_kind => molecule_kind_set(i)
         CALL get_molecule_kind(molecule_kind=molecule_kind, &
                                molecule_list=molecule_list, &
                                natom=natom, &
                                nimpr=nimpr, impr_list=impr_list)
         molecule => molecule_set(molecule_list(1))
         CALL get_molecule(molecule=molecule, first_atom=first, last_atom=last)
         IF (nimpr > 0) THEN
            ALLOCATE (map_impr_kind(nimpr))
            counter = 0
            IF ((ff_type%ff_type == do_ff_g96) .OR. (ff_type%ff_type == do_ff_g87)) THEN
               DO j = 1, nimpr
                  map_impr_kind(j) = j
               END DO
               counter = nimpr
            ELSE
               DO j = 1, nimpr
                  atm_a = impr_list(j)%a
                  atomic_kind => particle_set(atm_a + first - 1)%atomic_kind
                  CALL get_atomic_kind(atomic_kind=atomic_kind, &
                                       name=name_atm_a)
                  atm_b = impr_list(j)%b
                  atomic_kind => particle_set(atm_b + first - 1)%atomic_kind
                  CALL get_atomic_kind(atomic_kind=atomic_kind, &
                                       name=name_atm_b)
                  atm_c = impr_list(j)%c
                  atomic_kind => particle_set(atm_c + first - 1)%atomic_kind
                  CALL get_atomic_kind(atomic_kind=atomic_kind, &
                                       name=name_atm_c)
                  atm_d = impr_list(j)%d
                  atomic_kind => particle_set(atm_d + first - 1)%atomic_kind
                  CALL get_atomic_kind(atomic_kind=atomic_kind, &
                                       name=name_atm_d)
                  found = .FALSE.
                  DO k = 1, j - 1
                     atm_a = impr_list(k)%a
                     atomic_kind => particle_set(atm_a + first - 1)%atomic_kind
                     CALL get_atomic_kind(atomic_kind=atomic_kind, &
                                          name=name_atm_a2)
                     atm_b = impr_list(k)%b
                     atomic_kind => particle_set(atm_b + first - 1)%atomic_kind
                     CALL get_atomic_kind(atomic_kind=atomic_kind, &
                                          name=name_atm_b2)
                     atm_c = impr_list(k)%c
                     atomic_kind => particle_set(atm_c + first - 1)%atomic_kind
                     CALL get_atomic_kind(atomic_kind=atomic_kind, &
                                          name=name_atm_c2)
                     atm_d = impr_list(k)%d
                     atomic_kind => particle_set(atm_d + first - 1)%atomic_kind
                     CALL get_atomic_kind(atomic_kind=atomic_kind, &
                                          name=name_atm_d2)
                     IF ((((name_atm_a) == (name_atm_a2)) .AND. &
                          ((name_atm_b) == (name_atm_b2)) .AND. &
                          ((name_atm_c) == (name_atm_c2)) .AND. &
                          ((name_atm_d) == (name_atm_d2))) .OR. &
                         (((name_atm_a) == (name_atm_a2)) .AND. &
                          ((name_atm_b) == (name_atm_b2)) .AND. &
                          ((name_atm_c) == (name_atm_d2)) .AND. &
                          ((name_atm_d) == (name_atm_c2)))) THEN
                        found = .TRUE.
                        map_impr_kind(j) = map_impr_kind(k)
                        EXIT
                     END IF
                  END DO
                  IF (.NOT. found) THEN
                     counter = counter + 1
                     map_impr_kind(j) = counter
                  END IF
               END DO
            END IF
            NULLIFY (impr_kind_set)
            CALL allocate_impr_kind_set(impr_kind_set, counter)
            DO j = 1, nimpr
               impr_list(j)%impr_kind => impr_kind_set(map_impr_kind(j))
            END DO
            CALL set_molecule_kind(molecule_kind=molecule_kind, &
                                   impr_kind_set=impr_kind_set, impr_list=impr_list)
            DEALLOCATE (map_impr_kind)
         END IF
      END DO
      CALL timestop(handle2)

   END SUBROUTINE force_field_unique_impr

! **************************************************************************************************
!> \brief Determine the number of unique opbend kind and allocate opbend_kind_set
!>        based on the present impropers. With each improper, there also
!>        corresponds a opbend
!> \param particle_set ...
!> \param molecule_kind_set ...
!> \param molecule_set ...
!> \param ff_type ...
! **************************************************************************************************
   SUBROUTINE force_field_unique_opbend(particle_set, &
                                        molecule_kind_set, molecule_set, ff_type)

      TYPE(particle_type), DIMENSION(:), POINTER         :: particle_set
      TYPE(molecule_kind_type), DIMENSION(:), POINTER    :: molecule_kind_set
      TYPE(molecule_type), DIMENSION(:), POINTER         :: molecule_set
      TYPE(force_field_type), INTENT(INOUT)              :: ff_type

      CHARACTER(len=*), PARAMETER :: routineN = 'force_field_unique_opbend'

      CHARACTER(LEN=default_string_length)               :: name_atm_a, name_atm_a2, name_atm_b, &
                                                            name_atm_b2, name_atm_c, name_atm_c2, &
                                                            name_atm_d, name_atm_d2
      INTEGER                                            :: atm_a, atm_b, atm_c, atm_d, counter, &
                                                            first, handle2, i, j, k, last, natom, &
                                                            nopbend
      INTEGER, DIMENSION(:), POINTER                     :: molecule_list
      INTEGER, POINTER                                   :: map_opbend_kind(:)
      LOGICAL                                            :: found
      TYPE(atomic_kind_type), POINTER                    :: atomic_kind
      TYPE(molecule_kind_type), POINTER                  :: molecule_kind
      TYPE(molecule_type), POINTER                       :: molecule
      TYPE(opbend_kind_type), DIMENSION(:), POINTER      :: opbend_kind_set
      TYPE(opbend_type), DIMENSION(:), POINTER           :: opbend_list

      CALL timeset(routineN, handle2)
      DO i = 1, SIZE(molecule_kind_set)
         molecule_kind => molecule_kind_set(i)
         CALL get_molecule_kind(molecule_kind=molecule_kind, &
                                molecule_list=molecule_list, &
                                natom=natom, &
                                nopbend=nopbend, opbend_list=opbend_list)
         molecule => molecule_set(molecule_list(1))
         CALL get_molecule(molecule=molecule, first_atom=first, last_atom=last)
         IF (nopbend > 0) THEN
            ALLOCATE (map_opbend_kind(nopbend))
            counter = 0
            IF ((ff_type%ff_type == do_ff_g96) .OR. (ff_type%ff_type == do_ff_g87)) THEN
               DO j = 1, nopbend
                  map_opbend_kind(j) = j
               END DO
               counter = nopbend
            ELSE
               DO j = 1, nopbend
                  atm_a = opbend_list(j)%a
                  atomic_kind => particle_set(atm_a + first - 1)%atomic_kind
                  CALL get_atomic_kind(atomic_kind=atomic_kind, &
                                       name=name_atm_a)
                  atm_b = opbend_list(j)%b
                  atomic_kind => particle_set(atm_b + first - 1)%atomic_kind
                  CALL get_atomic_kind(atomic_kind=atomic_kind, &
                                       name=name_atm_b)
                  atm_c = opbend_list(j)%c
                  atomic_kind => particle_set(atm_c + first - 1)%atomic_kind
                  CALL get_atomic_kind(atomic_kind=atomic_kind, &
                                       name=name_atm_c)
                  atm_d = opbend_list(j)%d
                  atomic_kind => particle_set(atm_d + first - 1)%atomic_kind
                  CALL get_atomic_kind(atomic_kind=atomic_kind, &
                                       name=name_atm_d)
                  found = .FALSE.
                  DO k = 1, j - 1
                     atm_a = opbend_list(k)%a
                     atomic_kind => particle_set(atm_a + first - 1)%atomic_kind
                     CALL get_atomic_kind(atomic_kind=atomic_kind, &
                                          name=name_atm_a2)
                     atm_b = opbend_list(k)%b
                     atomic_kind => particle_set(atm_b + first - 1)%atomic_kind
                     CALL get_atomic_kind(atomic_kind=atomic_kind, &
                                          name=name_atm_b2)
                     atm_c = opbend_list(k)%c
                     atomic_kind => particle_set(atm_c + first - 1)%atomic_kind
                     CALL get_atomic_kind(atomic_kind=atomic_kind, &
                                          name=name_atm_c2)
                     atm_d = opbend_list(k)%d
                     atomic_kind => particle_set(atm_d + first - 1)%atomic_kind
                     CALL get_atomic_kind(atomic_kind=atomic_kind, &
                                          name=name_atm_d2)
                     IF ((((name_atm_a) == (name_atm_a2)) .AND. &
                          ((name_atm_b) == (name_atm_b2)) .AND. &
                          ((name_atm_c) == (name_atm_c2)) .AND. &
                          ((name_atm_d) == (name_atm_d2))) .OR. &
                         (((name_atm_a) == (name_atm_a2)) .AND. &
                          ((name_atm_b) == (name_atm_c2)) .AND. &
                          ((name_atm_c) == (name_atm_b2)) .AND. &
                          ((name_atm_d) == (name_atm_d2)))) THEN
                        found = .TRUE.
                        map_opbend_kind(j) = map_opbend_kind(k)
                        EXIT
                     END IF
                  END DO
                  IF (.NOT. found) THEN
                     counter = counter + 1
                     map_opbend_kind(j) = counter
                  END IF
               END DO
            END IF
            NULLIFY (opbend_kind_set)
            CALL allocate_opbend_kind_set(opbend_kind_set, counter)
            DO j = 1, nopbend
               opbend_list(j)%opbend_kind => opbend_kind_set(map_opbend_kind(j))
            END DO
            CALL set_molecule_kind(molecule_kind=molecule_kind, &
                                   opbend_kind_set=opbend_kind_set, opbend_list=opbend_list)
            DEALLOCATE (map_opbend_kind)
         END IF
      END DO
      CALL timestop(handle2)

   END SUBROUTINE force_field_unique_opbend

! **************************************************************************************************
!> \brief Pack in bonds information needed for the force_field
!> \param particle_set ...
!> \param molecule_kind_set ...
!> \param molecule_set ...
!> \param fatal ...
!> \param Ainfo ...
!> \param chm_info ...
!> \param inp_info ...
!> \param gro_info ...
!> \param amb_info ...
! **************************************************************************************************
   SUBROUTINE force_field_pack_bond(particle_set, molecule_kind_set, molecule_set, &
                                    fatal, Ainfo, chm_info, inp_info, gro_info, amb_info)

      TYPE(particle_type), DIMENSION(:), POINTER         :: particle_set
      TYPE(molecule_kind_type), DIMENSION(:), POINTER    :: molecule_kind_set
      TYPE(molecule_type), DIMENSION(:), POINTER         :: molecule_set
      LOGICAL                                            :: fatal
      CHARACTER(LEN=default_string_length), &
         DIMENSION(:), POINTER                           :: Ainfo
      TYPE(charmm_info_type), POINTER                    :: chm_info
      TYPE(input_info_type), POINTER                     :: inp_info
      TYPE(gromos_info_type), POINTER                    :: gro_info
      TYPE(amber_info_type), POINTER                     :: amb_info

      CHARACTER(len=*), PARAMETER :: routineN = 'force_field_pack_bond'

      CHARACTER(LEN=default_string_length)               :: name_atm_a, name_atm_b
      INTEGER                                            :: atm_a, atm_b, first, handle2, i, itype, &
                                                            j, k, last, natom, nbond
      INTEGER, DIMENSION(:), POINTER                     :: molecule_list
      LOGICAL                                            :: found, only_qm
      TYPE(atomic_kind_type), POINTER                    :: atomic_kind
      TYPE(bond_type), DIMENSION(:), POINTER             :: bond_list
      TYPE(molecule_kind_type), POINTER                  :: molecule_kind
      TYPE(molecule_type), POINTER                       :: molecule

      CALL timeset(routineN, handle2)

      DO i = 1, SIZE(molecule_kind_set)
         molecule_kind => molecule_kind_set(i)
         CALL get_molecule_kind(molecule_kind=molecule_kind, &
                                molecule_list=molecule_list, &
                                natom=natom, &
                                nbond=nbond, bond_list=bond_list)
         molecule => molecule_set(molecule_list(1))
         CALL get_molecule(molecule=molecule, first_atom=first, last_atom=last)
         DO j = 1, nbond
            atm_a = bond_list(j)%a
            atomic_kind => particle_set(atm_a + first - 1)%atomic_kind
            CALL get_atomic_kind(atomic_kind=atomic_kind, &
                                 name=name_atm_a)
            atm_b = bond_list(j)%b
            atomic_kind => particle_set(atm_b + first - 1)%atomic_kind
            CALL get_atomic_kind(atomic_kind=atomic_kind, &
                                 name=name_atm_b)
            found = .FALSE.
            only_qm = qmmm_ff_precond_only_qm(id1=name_atm_a, id2=name_atm_b)
            CALL uppercase(name_atm_a)
            CALL uppercase(name_atm_b)

            ! loop over params from GROMOS
            IF (ASSOCIATED(gro_info%bond_k)) THEN
               k = SIZE(gro_info%bond_k)
               itype = bond_list(j)%itype
               IF (itype <= k) THEN
                  bond_list(j)%bond_kind%k(1) = gro_info%bond_k(itype)
                  bond_list(j)%bond_kind%r0 = gro_info%bond_r0(itype)
               ELSE
                  itype = itype - k
                  bond_list(j)%bond_kind%k(1) = gro_info%solvent_k(itype)
                  bond_list(j)%bond_kind%r0 = gro_info%solvent_r0(itype)
               END IF
               bond_list(j)%bond_kind%id_type = gro_info%ff_gromos_type
               bond_list(j)%id_type = gro_info%ff_gromos_type
               found = .TRUE.
            END IF

            ! loop over params from CHARMM
            IF (ASSOCIATED(chm_info%bond_a)) THEN
               DO k = 1, SIZE(chm_info%bond_a)
                  IF ((((chm_info%bond_a(k)) == (name_atm_a)) .AND. &
                       ((chm_info%bond_b(k)) == (name_atm_b))) .OR. &
                      (((chm_info%bond_a(k)) == (name_atm_b)) .AND. &
                       ((chm_info%bond_b(k)) == (name_atm_a)))) THEN
                     bond_list(j)%bond_kind%id_type = do_ff_charmm
                     bond_list(j)%bond_kind%k(1) = chm_info%bond_k(k)
                     bond_list(j)%bond_kind%r0 = chm_info%bond_r0(k)
                     CALL issue_duplications(found, "Bond", name_atm_a, name_atm_b)
                     found = .TRUE.
                     EXIT
                  END IF
               END DO
            END IF

            ! loop over params from AMBER
            IF (ASSOCIATED(amb_info%bond_a)) THEN
               DO k = 1, SIZE(amb_info%bond_a)
                  IF ((((amb_info%bond_a(k)) == (name_atm_a)) .AND. &
                       ((amb_info%bond_b(k)) == (name_atm_b))) .OR. &
                      (((amb_info%bond_a(k)) == (name_atm_b)) .AND. &
                       ((amb_info%bond_b(k)) == (name_atm_a)))) THEN
                     bond_list(j)%bond_kind%id_type = do_ff_amber
                     bond_list(j)%bond_kind%k(1) = amb_info%bond_k(k)
                     bond_list(j)%bond_kind%r0 = amb_info%bond_r0(k)
                     CALL issue_duplications(found, "Bond", name_atm_a, name_atm_b)
                     found = .TRUE.
                     EXIT
                  END IF
               END DO
            END IF

            ! always have the input param last to overwrite all the other ones
            IF (ASSOCIATED(inp_info%bond_a)) THEN
               DO k = 1, SIZE(inp_info%bond_a)
                  IF ((((inp_info%bond_a(k)) == (name_atm_a)) .AND. &
                       ((inp_info%bond_b(k)) == (name_atm_b))) .OR. &
                      (((inp_info%bond_a(k)) == (name_atm_b)) .AND. &
                       ((inp_info%bond_b(k)) == (name_atm_a)))) THEN
                     bond_list(j)%bond_kind%id_type = inp_info%bond_kind(k)
                     bond_list(j)%bond_kind%k(:) = inp_info%bond_k(:, k)
                     bond_list(j)%bond_kind%r0 = inp_info%bond_r0(k)
                     bond_list(j)%bond_kind%cs = inp_info%bond_cs(k)
                     CALL issue_duplications(found, "Bond", name_atm_a, name_atm_b)
                     found = .TRUE.
                     EXIT
                  END IF
               END DO
            END IF

            IF (.NOT. found) CALL store_FF_missing_par(atm1=TRIM(name_atm_a), &
                                                       atm2=TRIM(name_atm_b), &
                                                       fatal=fatal, &
                                                       type_name="Bond", &
                                                       array=Ainfo)
            ! QM/MM modifications
            IF (only_qm) THEN
               bond_list(j)%id_type = do_ff_undef
               bond_list(j)%bond_kind%id_type = do_ff_undef
            END IF
         END DO
         CALL set_molecule_kind(molecule_kind=molecule_kind, &
                                bond_list=bond_list)
      END DO
      CALL timestop(handle2)

   END SUBROUTINE force_field_pack_bond

! **************************************************************************************************
!> \brief Pack in bends information needed for the force_field
!> \param particle_set ...
!> \param molecule_kind_set ...
!> \param molecule_set ...
!> \param fatal ...
!> \param Ainfo ...
!> \param chm_info ...
!> \param inp_info ...
!> \param gro_info ...
!> \param amb_info ...
! **************************************************************************************************
   SUBROUTINE force_field_pack_bend(particle_set, molecule_kind_set, molecule_set, &
                                    fatal, Ainfo, chm_info, inp_info, gro_info, amb_info)

      TYPE(particle_type), DIMENSION(:), POINTER         :: particle_set
      TYPE(molecule_kind_type), DIMENSION(:), POINTER    :: molecule_kind_set
      TYPE(molecule_type), DIMENSION(:), POINTER         :: molecule_set
      LOGICAL                                            :: fatal
      CHARACTER(LEN=default_string_length), &
         DIMENSION(:), POINTER                           :: Ainfo
      TYPE(charmm_info_type), POINTER                    :: chm_info
      TYPE(input_info_type), POINTER                     :: inp_info
      TYPE(gromos_info_type), POINTER                    :: gro_info
      TYPE(amber_info_type), POINTER                     :: amb_info

      CHARACTER(len=*), PARAMETER :: routineN = 'force_field_pack_bend'

      CHARACTER(LEN=default_string_length)               :: name_atm_a, name_atm_b, name_atm_c
      INTEGER                                            :: atm_a, atm_b, atm_c, first, handle2, i, &
                                                            itype, j, k, l, last, natom, nbend
      INTEGER, DIMENSION(:), POINTER                     :: molecule_list
      LOGICAL                                            :: found, only_qm
      TYPE(atomic_kind_type), POINTER                    :: atomic_kind
      TYPE(bend_type), DIMENSION(:), POINTER             :: bend_list
      TYPE(molecule_kind_type), POINTER                  :: molecule_kind
      TYPE(molecule_type), POINTER                       :: molecule

      CALL timeset(routineN, handle2)

      DO i = 1, SIZE(molecule_kind_set)
         molecule_kind => molecule_kind_set(i)
         CALL get_molecule_kind(molecule_kind=molecule_kind, &
                                molecule_list=molecule_list, &
                                natom=natom, &
                                nbend=nbend, bend_list=bend_list)
         molecule => molecule_set(molecule_list(1))
         CALL get_molecule(molecule=molecule, first_atom=first, last_atom=last)
         DO j = 1, nbend
            atm_a = bend_list(j)%a
            atomic_kind => particle_set(atm_a + first - 1)%atomic_kind
            CALL get_atomic_kind(atomic_kind=atomic_kind, &
                                 name=name_atm_a)
            atm_b = bend_list(j)%b
            atomic_kind => particle_set(atm_b + first - 1)%atomic_kind
            CALL get_atomic_kind(atomic_kind=atomic_kind, &
                                 name=name_atm_b)
            atm_c = bend_list(j)%c
            atomic_kind => particle_set(atm_c + first - 1)%atomic_kind
            CALL get_atomic_kind(atomic_kind=atomic_kind, &
                                 name=name_atm_c)
            found = .FALSE.
            only_qm = qmmm_ff_precond_only_qm(id1=name_atm_a, id2=name_atm_b, id3=name_atm_c)
            CALL uppercase(name_atm_a)
            CALL uppercase(name_atm_b)
            CALL uppercase(name_atm_c)

            ! loop over params from GROMOS
            IF (ASSOCIATED(gro_info%bend_k)) THEN
               k = SIZE(gro_info%bend_k)
               itype = bend_list(j)%itype
               IF (itype > 0) THEN
                  bend_list(j)%bend_kind%k = gro_info%bend_k(itype)
                  bend_list(j)%bend_kind%theta0 = gro_info%bend_theta0(itype)
               ELSE
                  bend_list(j)%bend_kind%k = gro_info%bend_k(itype/k)
                  bend_list(j)%bend_kind%theta0 = gro_info%bend_theta0(itype/k)
               END IF
               bend_list(j)%bend_kind%id_type = gro_info%ff_gromos_type
               bend_list(j)%id_type = gro_info%ff_gromos_type
               found = .TRUE.
            END IF

            ! loop over params from CHARMM
            IF (ASSOCIATED(chm_info%bend_a)) THEN
               DO k = 1, SIZE(chm_info%bend_a)
                  IF ((((chm_info%bend_a(k)) == (name_atm_a)) .AND. &
                       ((chm_info%bend_b(k)) == (name_atm_b)) .AND. &
                       ((chm_info%bend_c(k)) == (name_atm_c))) .OR. &
                      (((chm_info%bend_a(k)) == (name_atm_c)) .AND. &
                       ((chm_info%bend_b(k)) == (name_atm_b)) .AND. &
                       ((chm_info%bend_c(k)) == (name_atm_a)))) THEN
                     bend_list(j)%bend_kind%id_type = do_ff_charmm
                     bend_list(j)%bend_kind%k = chm_info%bend_k(k)
                     bend_list(j)%bend_kind%theta0 = chm_info%bend_theta0(k)
                     CALL issue_duplications(found, "Bend", name_atm_a, name_atm_b, &
                                             name_atm_c)
                     found = .TRUE.
                     EXIT
                  END IF
               END DO
            END IF

            ! loop over params from AMBER
            IF (ASSOCIATED(amb_info%bend_a)) THEN
               DO k = 1, SIZE(amb_info%bend_a)
                  IF ((((amb_info%bend_a(k)) == (name_atm_a)) .AND. &
                       ((amb_info%bend_b(k)) == (name_atm_b)) .AND. &
                       ((amb_info%bend_c(k)) == (name_atm_c))) .OR. &
                      (((amb_info%bend_a(k)) == (name_atm_c)) .AND. &
                       ((amb_info%bend_b(k)) == (name_atm_b)) .AND. &
                       ((amb_info%bend_c(k)) == (name_atm_a)))) THEN
                     bend_list(j)%bend_kind%id_type = do_ff_amber
                     bend_list(j)%bend_kind%k = amb_info%bend_k(k)
                     bend_list(j)%bend_kind%theta0 = amb_info%bend_theta0(k)
                     CALL issue_duplications(found, "Bend", name_atm_a, name_atm_b, &
                                             name_atm_c)
                     found = .TRUE.
                     EXIT
                  END IF
               END DO
            END IF

            ! always have the input param last to overwrite all the other ones
            IF (ASSOCIATED(inp_info%bend_a)) THEN
               DO k = 1, SIZE(inp_info%bend_a)
                  IF ((((inp_info%bend_a(k)) == (name_atm_a)) .AND. &
                       ((inp_info%bend_b(k)) == (name_atm_b)) .AND. &
                       ((inp_info%bend_c(k)) == (name_atm_c))) .OR. &
                      (((inp_info%bend_a(k)) == (name_atm_c)) .AND. &
                       ((inp_info%bend_b(k)) == (name_atm_b)) .AND. &
                       ((inp_info%bend_c(k)) == (name_atm_a)))) THEN
                     bend_list(j)%bend_kind%id_type = inp_info%bend_kind(k)
                     bend_list(j)%bend_kind%k = inp_info%bend_k(k)
                     bend_list(j)%bend_kind%theta0 = inp_info%bend_theta0(k)
                     bend_list(j)%bend_kind%cb = inp_info%bend_cb(k)
                     bend_list(j)%bend_kind%r012 = inp_info%bend_r012(k)
                     bend_list(j)%bend_kind%r032 = inp_info%bend_r032(k)
                     bend_list(j)%bend_kind%kbs12 = inp_info%bend_kbs12(k)
                     bend_list(j)%bend_kind%kbs32 = inp_info%bend_kbs32(k)
                     bend_list(j)%bend_kind%kss = inp_info%bend_kss(k)
                     bend_list(j)%bend_kind%legendre%order = inp_info%bend_legendre(k)%order
                     IF (bend_list(j)%bend_kind%legendre%order /= 0) THEN
                        IF (ASSOCIATED(bend_list(j)%bend_kind%legendre%coeffs)) THEN
                           DEALLOCATE (bend_list(j)%bend_kind%legendre%coeffs)
                        END IF
                        ALLOCATE (bend_list(j)%bend_kind%legendre%coeffs(bend_list(j)%bend_kind%legendre%order))
                        DO l = 1, bend_list(j)%bend_kind%legendre%order
                           bend_list(j)%bend_kind%legendre%coeffs(l) = inp_info%bend_legendre(k)%coeffs(l)
                        END DO
                     END IF
                     CALL issue_duplications(found, "Bend", name_atm_a, name_atm_b, &
                                             name_atm_c)
                     found = .TRUE.
                     EXIT
                  END IF
               END DO
            END IF

            IF (.NOT. found) CALL store_FF_missing_par(atm1=TRIM(name_atm_a), &
                                                       atm2=TRIM(name_atm_b), &
                                                       atm3=TRIM(name_atm_c), &
                                                       fatal=fatal, &
                                                       type_name="Angle", &
                                                       array=Ainfo)
            ! QM/MM modifications
            IF (only_qm) THEN
               bend_list(j)%id_type = do_ff_undef
               bend_list(j)%bend_kind%id_type = do_ff_undef
            END IF
         END DO
         CALL set_molecule_kind(molecule_kind=molecule_kind, &
                                bend_list=bend_list)
      END DO
      CALL timestop(handle2)

   END SUBROUTINE force_field_pack_bend

! **************************************************************************************************
!> \brief Pack in Urey-Bradley information needed for the force_field
!> \param particle_set ...
!> \param molecule_kind_set ...
!> \param molecule_set ...
!> \param Ainfo ...
!> \param chm_info ...
!> \param inp_info ...
!> \param iw ...
! **************************************************************************************************
   SUBROUTINE force_field_pack_ub(particle_set, molecule_kind_set, molecule_set, &
                                  Ainfo, chm_info, inp_info, iw)

      TYPE(particle_type), DIMENSION(:), POINTER         :: particle_set
      TYPE(molecule_kind_type), DIMENSION(:), POINTER    :: molecule_kind_set
      TYPE(molecule_type), DIMENSION(:), POINTER         :: molecule_set
      CHARACTER(LEN=default_string_length), &
         DIMENSION(:), POINTER                           :: Ainfo
      TYPE(charmm_info_type), POINTER                    :: chm_info
      TYPE(input_info_type), POINTER                     :: inp_info
      INTEGER                                            :: iw

      CHARACTER(len=*), PARAMETER :: routineN = 'force_field_pack_ub'

      CHARACTER(LEN=default_string_length)               :: name_atm_a, name_atm_b, name_atm_c
      INTEGER                                            :: atm_a, atm_b, atm_c, first, handle2, i, &
                                                            j, k, last, natom, nub
      INTEGER, DIMENSION(:), POINTER                     :: molecule_list
      LOGICAL                                            :: found, only_qm
      TYPE(atomic_kind_type), POINTER                    :: atomic_kind
      TYPE(molecule_kind_type), POINTER                  :: molecule_kind
      TYPE(molecule_type), POINTER                       :: molecule
      TYPE(ub_type), DIMENSION(:), POINTER               :: ub_list

      CALL timeset(routineN, handle2)
      DO i = 1, SIZE(molecule_kind_set)
         molecule_kind => molecule_kind_set(i)
         CALL get_molecule_kind(molecule_kind=molecule_kind, &
                                molecule_list=molecule_list, &
                                natom=natom, &
                                nub=nub, ub_list=ub_list)
         molecule => molecule_set(molecule_list(1))
         CALL get_molecule(molecule=molecule, first_atom=first, last_atom=last)
         DO j = 1, nub
            atm_a = ub_list(j)%a
            atomic_kind => particle_set(atm_a + first - 1)%atomic_kind
            CALL get_atomic_kind(atomic_kind=atomic_kind, &
                                 name=name_atm_a)
            atm_b = ub_list(j)%b
            atomic_kind => particle_set(atm_b + first - 1)%atomic_kind
            CALL get_atomic_kind(atomic_kind=atomic_kind, &
                                 name=name_atm_b)
            atm_c = ub_list(j)%c
            atomic_kind => particle_set(atm_c + first - 1)%atomic_kind
            CALL get_atomic_kind(atomic_kind=atomic_kind, &
                                 name=name_atm_c)
            found = .FALSE.
            only_qm = qmmm_ff_precond_only_qm(id1=name_atm_a, id2=name_atm_b, id3=name_atm_c)
            CALL uppercase(name_atm_a)
            CALL uppercase(name_atm_b)
            CALL uppercase(name_atm_c)

            ! loop over params from GROMOS
            ! ikuo - None that I know...

            ! loop over params from CHARMM
            IF (ASSOCIATED(chm_info%ub_a)) THEN
               DO k = 1, SIZE(chm_info%ub_a)
                  IF ((((chm_info%ub_a(k)) == (name_atm_a)) .AND. &
                       ((chm_info%ub_b(k)) == (name_atm_b)) .AND. &
                       ((chm_info%ub_c(k)) == (name_atm_c))) .OR. &
                      (((chm_info%ub_a(k)) == (name_atm_c)) .AND. &
                       ((chm_info%ub_b(k)) == (name_atm_b)) .AND. &
                       ((chm_info%ub_c(k)) == (name_atm_a)))) THEN
                     ub_list(j)%ub_kind%id_type = do_ff_charmm
                     ub_list(j)%ub_kind%k(1) = chm_info%ub_k(k)
                     ub_list(j)%ub_kind%r0 = chm_info%ub_r0(k)
                     IF (iw > 0) WRITE (iw, *) "    Found UB ", TRIM(name_atm_a), " ", &
                        TRIM(name_atm_b), " ", TRIM(name_atm_c)
                     CALL issue_duplications(found, "Urey-Bradley", name_atm_a, &
                                             name_atm_b, name_atm_c)
                     found = .TRUE.
                     EXIT
                  END IF
               END DO
            END IF

            ! loop over params from AMBER
            ! teo - None that I know...

            ! always have the input param last to overwrite all the other ones
            IF (ASSOCIATED(inp_info%ub_a)) THEN
               DO k = 1, SIZE(inp_info%ub_a)
                  IF ((((inp_info%ub_a(k)) == (name_atm_a)) .AND. &
                       ((inp_info%ub_b(k)) == (name_atm_b)) .AND. &
                       ((inp_info%ub_c(k)) == (name_atm_c))) .OR. &
                      (((inp_info%ub_a(k)) == (name_atm_c)) .AND. &
                       ((inp_info%ub_b(k)) == (name_atm_b)) .AND. &
                       ((inp_info%ub_c(k)) == (name_atm_a)))) THEN
                     ub_list(j)%ub_kind%id_type = inp_info%ub_kind(k)
                     ub_list(j)%ub_kind%k(:) = inp_info%ub_k(:, k)
                     ub_list(j)%ub_kind%r0 = inp_info%ub_r0(k)
                     CALL issue_duplications(found, "Urey-Bradley", name_atm_a, &
                                             name_atm_b, name_atm_c)
                     found = .TRUE.
                     EXIT
                  END IF
               END DO
            END IF

            IF (.NOT. found) THEN
               CALL store_FF_missing_par(atm1=TRIM(name_atm_a), &
                                         atm2=TRIM(name_atm_b), &
                                         atm3=TRIM(name_atm_c), &
                                         type_name="Urey-Bradley", &
                                         array=Ainfo)
               ub_list(j)%id_type = do_ff_undef
               ub_list(j)%ub_kind%id_type = do_ff_undef
               ub_list(j)%ub_kind%k = 0.0_dp
               ub_list(j)%ub_kind%r0 = 0.0_dp
            END IF

            ! QM/MM modifications
            IF (only_qm) THEN
               ub_list(j)%id_type = do_ff_undef
               ub_list(j)%ub_kind%id_type = do_ff_undef
            END IF
         END DO
         CALL set_molecule_kind(molecule_kind=molecule_kind, &
                                ub_list=ub_list)
      END DO
      CALL timestop(handle2)

   END SUBROUTINE force_field_pack_ub

! **************************************************************************************************
!> \brief Pack in torsion information needed for the force_field
!> \param particle_set ...
!> \param molecule_kind_set ...
!> \param molecule_set ...
!> \param Ainfo ...
!> \param chm_info ...
!> \param inp_info ...
!> \param gro_info ...
!> \param amb_info ...
!> \param iw ...
! **************************************************************************************************
   SUBROUTINE force_field_pack_tors(particle_set, molecule_kind_set, molecule_set, &
                                    Ainfo, chm_info, inp_info, gro_info, amb_info, iw)

      TYPE(particle_type), DIMENSION(:), POINTER         :: particle_set
      TYPE(molecule_kind_type), DIMENSION(:), POINTER    :: molecule_kind_set
      TYPE(molecule_type), DIMENSION(:), POINTER         :: molecule_set
      CHARACTER(LEN=default_string_length), &
         DIMENSION(:), POINTER                           :: Ainfo
      TYPE(charmm_info_type), POINTER                    :: chm_info
      TYPE(input_info_type), POINTER                     :: inp_info
      TYPE(gromos_info_type), POINTER                    :: gro_info
      TYPE(amber_info_type), POINTER                     :: amb_info
      INTEGER, INTENT(IN)                                :: iw

      CHARACTER(len=*), PARAMETER :: routineN = 'force_field_pack_tors'

      CHARACTER(LEN=default_string_length)               :: ldum, name_atm_a, name_atm_b, &
                                                            name_atm_c, name_atm_d
      INTEGER                                            :: atm_a, atm_b, atm_c, atm_d, first, &
                                                            handle2, i, imul, itype, j, k, k_end, &
                                                            k_start, last, natom, ntorsion, &
                                                            raw_parm_id
      INTEGER, DIMENSION(4)                              :: glob_atm_id
      INTEGER, DIMENSION(:), POINTER                     :: molecule_list
      LOGICAL                                            :: found, only_qm
      TYPE(atomic_kind_type), POINTER                    :: atomic_kind
      TYPE(molecule_kind_type), POINTER                  :: molecule_kind
      TYPE(molecule_type), POINTER                       :: molecule
      TYPE(torsion_type), DIMENSION(:), POINTER          :: torsion_list

      CALL timeset(routineN, handle2)

      DO i = 1, SIZE(molecule_kind_set)
         molecule_kind => molecule_kind_set(i)
         CALL get_molecule_kind(molecule_kind=molecule_kind, &
                                molecule_list=molecule_list, &
                                natom=natom, &
                                ntorsion=ntorsion, torsion_list=torsion_list)
         molecule => molecule_set(molecule_list(1))
         CALL get_molecule(molecule=molecule, first_atom=first, last_atom=last)
         DO j = 1, ntorsion
            IF (torsion_list(j)%torsion_kind%id_type == do_ff_undef) THEN
               atm_a = torsion_list(j)%a
               atomic_kind => particle_set(atm_a + first - 1)%atomic_kind
               CALL get_atomic_kind(atomic_kind=atomic_kind, &
                                    name=name_atm_a)
               atm_b = torsion_list(j)%b
               atomic_kind => particle_set(atm_b + first - 1)%atomic_kind
               CALL get_atomic_kind(atomic_kind=atomic_kind, &
                                    name=name_atm_b)
               atm_c = torsion_list(j)%c
               atomic_kind => particle_set(atm_c + first - 1)%atomic_kind
               CALL get_atomic_kind(atomic_kind=atomic_kind, &
                                    name=name_atm_c)
               atm_d = torsion_list(j)%d
               atomic_kind => particle_set(atm_d + first - 1)%atomic_kind
               CALL get_atomic_kind(atomic_kind=atomic_kind, &
                                    name=name_atm_d)
               found = .FALSE.
               only_qm = qmmm_ff_precond_only_qm(id1=name_atm_a, id2=name_atm_b, id3=name_atm_c, id4=name_atm_d)
               CALL uppercase(name_atm_a)
               CALL uppercase(name_atm_b)
               CALL uppercase(name_atm_c)
               CALL uppercase(name_atm_d)

               ! loop over params from GROMOS
               IF (ASSOCIATED(gro_info%torsion_k)) THEN
                  k = SIZE(gro_info%torsion_k)
                  itype = torsion_list(j)%itype
                  IF (itype > 0) THEN
                     CALL reallocate(torsion_list(j)%torsion_kind%k, 1, 1)
                     CALL reallocate(torsion_list(j)%torsion_kind%m, 1, 1)
                     CALL reallocate(torsion_list(j)%torsion_kind%phi0, 1, 1)
                     torsion_list(j)%torsion_kind%nmul = 1
                     torsion_list(j)%torsion_kind%m(1) = gro_info%torsion_m(itype)
                     torsion_list(j)%torsion_kind%k(1) = gro_info%torsion_k(itype)
                     torsion_list(j)%torsion_kind%phi0(1) = gro_info%torsion_phi0(itype)
                  ELSE
                     CALL reallocate(torsion_list(j)%torsion_kind%k, 1, 1)
                     CALL reallocate(torsion_list(j)%torsion_kind%m, 1, 1)
                     CALL reallocate(torsion_list(j)%torsion_kind%phi0, 1, 1)
                     torsion_list(j)%torsion_kind%nmul = 1
                     torsion_list(j)%torsion_kind%m(1) = gro_info%torsion_m(itype/k)
                     torsion_list(j)%torsion_kind%k(1) = gro_info%torsion_k(itype/k)
                     torsion_list(j)%torsion_kind%phi0(1) = gro_info%torsion_phi0(itype/k)
                  END IF
                  torsion_list(j)%torsion_kind%id_type = gro_info%ff_gromos_type
                  torsion_list(j)%id_type = gro_info%ff_gromos_type
                  found = .TRUE.
                  imul = torsion_list(j)%torsion_kind%nmul
               END IF

               ! loop over params from CHARMM
               IF (ASSOCIATED(chm_info%torsion_a)) THEN
                  DO k = 1, SIZE(chm_info%torsion_a)
                     IF ((((chm_info%torsion_a(k)) == (name_atm_a)) .AND. &
                          ((chm_info%torsion_b(k)) == (name_atm_b)) .AND. &
                          ((chm_info%torsion_c(k)) == (name_atm_c)) .AND. &
                          ((chm_info%torsion_d(k)) == (name_atm_d))) .OR. &
                         (((chm_info%torsion_a(k)) == (name_atm_d)) .AND. &
                          ((chm_info%torsion_b(k)) == (name_atm_c)) .AND. &
                          ((chm_info%torsion_c(k)) == (name_atm_b)) .AND. &
                          ((chm_info%torsion_d(k)) == (name_atm_a)))) THEN
                        imul = torsion_list(j)%torsion_kind%nmul + 1
                        CALL reallocate(torsion_list(j)%torsion_kind%k, 1, imul)
                        CALL reallocate(torsion_list(j)%torsion_kind%m, 1, imul)
                        CALL reallocate(torsion_list(j)%torsion_kind%phi0, 1, imul)
                        torsion_list(j)%torsion_kind%id_type = do_ff_charmm
                        torsion_list(j)%torsion_kind%k(imul) = chm_info%torsion_k(k)
                        torsion_list(j)%torsion_kind%m(imul) = chm_info%torsion_m(k)
                        torsion_list(j)%torsion_kind%phi0(imul) = chm_info%torsion_phi0(k)
                        torsion_list(j)%torsion_kind%nmul = imul
                        found = .TRUE.
                     END IF
                  END DO

                  IF (.NOT. found) THEN
                     DO k = 1, SIZE(chm_info%torsion_a)
                        IF ((((chm_info%torsion_a(k)) == ("X")) .AND. &
                             ((chm_info%torsion_b(k)) == (name_atm_b)) .AND. &
                             ((chm_info%torsion_c(k)) == (name_atm_c)) .AND. &
                             ((chm_info%torsion_d(k)) == ("X"))) .OR. &
                            (((chm_info%torsion_a(k)) == ("X")) .AND. &
                             ((chm_info%torsion_b(k)) == (name_atm_c)) .AND. &
                             ((chm_info%torsion_c(k)) == (name_atm_b)) .AND. &
                             ((chm_info%torsion_d(k)) == ("X")))) THEN
                           imul = torsion_list(j)%torsion_kind%nmul + 1
                           CALL reallocate(torsion_list(j)%torsion_kind%k, 1, imul)
                           CALL reallocate(torsion_list(j)%torsion_kind%m, 1, imul)
                           CALL reallocate(torsion_list(j)%torsion_kind%phi0, 1, imul)
                           torsion_list(j)%torsion_kind%id_type = do_ff_charmm
                           torsion_list(j)%torsion_kind%k(imul) = chm_info%torsion_k(k)
                           torsion_list(j)%torsion_kind%m(imul) = chm_info%torsion_m(k)
                           torsion_list(j)%torsion_kind%phi0(imul) = chm_info%torsion_phi0(k)
                           torsion_list(j)%torsion_kind%nmul = imul
                           found = .TRUE.
                        END IF
                     END DO
                  END IF
               END IF

               ! loop over params from AMBER
               ! Assign real parameters from Amber PRMTOP file using global atom indices
               ! Type-based assignment is prone to errors
               IF (ASSOCIATED(amb_info%torsion_a)) THEN
                  ! Get global atom indices
                  glob_atm_id(1) = atm_a + first - 1
                  glob_atm_id(2) = atm_b + first - 1
                  glob_atm_id(3) = atm_c + first - 1
                  glob_atm_id(4) = atm_d + first - 1

                  ! Search sorted array of raw torsion parameters
                  ! The array can be too long for linear lookup
                  ! Use binary search for first atom index
                  k_start = bsearch_leftmost_2d(amb_info%raw_torsion_id, glob_atm_id(1))
                  k_end = UBOUND(amb_info%raw_torsion_id, DIM=2)

                  ! If not found, skip the loop
                  IF (k_start /= 0) THEN

                     DO k = k_start, k_end
                        IF (glob_atm_id(1) < amb_info%raw_torsion_id(1, k)) EXIT
                        IF (ANY((glob_atm_id - amb_info%raw_torsion_id(1:4, k)) /= 0)) CYCLE

                        raw_parm_id = amb_info%raw_torsion_id(5, k)
                        imul = torsion_list(j)%torsion_kind%nmul + 1
                        CALL reallocate(torsion_list(j)%torsion_kind%k, 1, imul)
                        CALL reallocate(torsion_list(j)%torsion_kind%m, 1, imul)
                        CALL reallocate(torsion_list(j)%torsion_kind%phi0, 1, imul)
                        torsion_list(j)%torsion_kind%id_type = do_ff_amber
                        torsion_list(j)%torsion_kind%k(imul) = amb_info%raw_torsion_k(raw_parm_id)
                        torsion_list(j)%torsion_kind%m(imul) = NINT(amb_info%raw_torsion_m(raw_parm_id))
                        torsion_list(j)%torsion_kind%phi0(imul) = amb_info%raw_torsion_phi0(raw_parm_id)
                        torsion_list(j)%torsion_kind%nmul = imul
                        found = .TRUE.
                     END DO

                  END IF

               END IF

               ! always have the input param last to overwrite all the other ones
               IF (ASSOCIATED(inp_info%torsion_a)) THEN
                  DO k = 1, SIZE(inp_info%torsion_a)
                     IF ((((inp_info%torsion_a(k)) == (name_atm_a)) .AND. &
                          ((inp_info%torsion_b(k)) == (name_atm_b)) .AND. &
                          ((inp_info%torsion_c(k)) == (name_atm_c)) .AND. &
                          ((inp_info%torsion_d(k)) == (name_atm_d))) .OR. &
                         (((inp_info%torsion_a(k)) == (name_atm_d)) .AND. &
                          ((inp_info%torsion_b(k)) == (name_atm_c)) .AND. &
                          ((inp_info%torsion_c(k)) == (name_atm_b)) .AND. &
                          ((inp_info%torsion_d(k)) == (name_atm_a)))) THEN
                        imul = torsion_list(j)%torsion_kind%nmul + 1
                        CALL reallocate(torsion_list(j)%torsion_kind%k, 1, imul)
                        CALL reallocate(torsion_list(j)%torsion_kind%m, 1, imul)
                        CALL reallocate(torsion_list(j)%torsion_kind%phi0, 1, imul)
                        torsion_list(j)%torsion_kind%id_type = inp_info%torsion_kind(k)
                        torsion_list(j)%torsion_kind%k(imul) = inp_info%torsion_k(k)
                        torsion_list(j)%torsion_kind%m(imul) = inp_info%torsion_m(k)
                        torsion_list(j)%torsion_kind%phi0(imul) = inp_info%torsion_phi0(k)
                        torsion_list(j)%torsion_kind%nmul = imul
                        found = .TRUE.
                     END IF
                  END DO
               END IF

               IF (.NOT. found) THEN
                  CALL store_FF_missing_par(atm1=TRIM(name_atm_a), &
                                            atm2=TRIM(name_atm_b), &
                                            atm3=TRIM(name_atm_c), &
                                            atm4=TRIM(name_atm_d), &
                                            type_name="Torsion", &
                                            array=Ainfo)
                  torsion_list(j)%torsion_kind%id_type = do_ff_undef
                  torsion_list(j)%id_type = do_ff_undef
               ELSE
                  ldum = cp_to_string(imul)
                  IF ((imul /= 1) .AND. (iw > 0)) &
                     WRITE (iw, '(/,2("UTIL_INFO| ",A,/))') &
                     "Multiple Torsion declarations: "//TRIM(name_atm_a)// &
                     ","//TRIM(name_atm_b)//","//TRIM(name_atm_c)//" and "//TRIM(name_atm_d), &
                     "Number of defined torsions: "//TRIM(ldum)//" ."
               END IF
               !
               ! QM/MM modifications
               !
               IF (only_qm) THEN
                  IF (iw > 0) WRITE (iw, *) "    Torsion PARAM between QM atoms ", j, " : ", &
                     TRIM(name_atm_a), " ", &
                     TRIM(name_atm_b), " ", &
                     TRIM(name_atm_c), " ", &
                     TRIM(name_atm_d), " ", &
                     torsion_list(j)%a, &
                     torsion_list(j)%b, &
                     torsion_list(j)%c, &
                     torsion_list(j)%d
                  torsion_list(j)%torsion_kind%id_type = do_ff_undef
                  torsion_list(j)%id_type = do_ff_undef
               END IF
            END IF
         END DO
         CALL set_molecule_kind(molecule_kind=molecule_kind, &
                                torsion_list=torsion_list)
      END DO
      CALL timestop(handle2)

   END SUBROUTINE force_field_pack_tors

! **************************************************************************************************
!> \brief Pack in impropers information needed for the force_field
!> \param particle_set ...
!> \param molecule_kind_set ...
!> \param molecule_set ...
!> \param Ainfo ...
!> \param chm_info ...
!> \param inp_info ...
!> \param gro_info ...
! **************************************************************************************************
   SUBROUTINE force_field_pack_impr(particle_set, molecule_kind_set, molecule_set, &
                                    Ainfo, chm_info, inp_info, gro_info)

      TYPE(particle_type), DIMENSION(:), POINTER         :: particle_set
      TYPE(molecule_kind_type), DIMENSION(:), POINTER    :: molecule_kind_set
      TYPE(molecule_type), DIMENSION(:), POINTER         :: molecule_set
      CHARACTER(LEN=default_string_length), &
         DIMENSION(:), POINTER                           :: Ainfo
      TYPE(charmm_info_type), POINTER                    :: chm_info
      TYPE(input_info_type), POINTER                     :: inp_info
      TYPE(gromos_info_type), POINTER                    :: gro_info

      CHARACTER(len=*), PARAMETER :: routineN = 'force_field_pack_impr'

      CHARACTER(LEN=default_string_length)               :: name_atm_a, name_atm_b, name_atm_c, &
                                                            name_atm_d
      INTEGER                                            :: atm_a, atm_b, atm_c, atm_d, first, &
                                                            handle2, i, itype, j, k, last, natom, &
                                                            nimpr
      INTEGER, DIMENSION(:), POINTER                     :: molecule_list
      LOGICAL                                            :: found, only_qm
      TYPE(atomic_kind_type), POINTER                    :: atomic_kind
      TYPE(impr_type), DIMENSION(:), POINTER             :: impr_list
      TYPE(molecule_kind_type), POINTER                  :: molecule_kind
      TYPE(molecule_type), POINTER                       :: molecule

      CALL timeset(routineN, handle2)

      DO i = 1, SIZE(molecule_kind_set)
         molecule_kind => molecule_kind_set(i)
         CALL get_molecule_kind(molecule_kind=molecule_kind, &
                                molecule_list=molecule_list, &
                                natom=natom, &
                                nimpr=nimpr, impr_list=impr_list)
         molecule => molecule_set(molecule_list(1))
         CALL get_molecule(molecule=molecule, first_atom=first, last_atom=last)
         DO j = 1, nimpr
            atm_a = impr_list(j)%a
            atomic_kind => particle_set(atm_a + first - 1)%atomic_kind
            CALL get_atomic_kind(atomic_kind=atomic_kind, &
                                 name=name_atm_a)
            atm_b = impr_list(j)%b
            atomic_kind => particle_set(atm_b + first - 1)%atomic_kind
            CALL get_atomic_kind(atomic_kind=atomic_kind, &
                                 name=name_atm_b)
            atm_c = impr_list(j)%c
            atomic_kind => particle_set(atm_c + first - 1)%atomic_kind
            CALL get_atomic_kind(atomic_kind=atomic_kind, &
                                 name=name_atm_c)
            atm_d = impr_list(j)%d
            atomic_kind => particle_set(atm_d + first - 1)%atomic_kind
            CALL get_atomic_kind(atomic_kind=atomic_kind, &
                                 name=name_atm_d)
            found = .FALSE.
            only_qm = qmmm_ff_precond_only_qm(id1=name_atm_a, id2=name_atm_b, id3=name_atm_c, id4=name_atm_d)
            CALL uppercase(name_atm_a)
            CALL uppercase(name_atm_b)
            CALL uppercase(name_atm_c)
            CALL uppercase(name_atm_d)

            ! loop over params from GROMOS
            IF (ASSOCIATED(gro_info%impr_k)) THEN
               k = SIZE(gro_info%impr_k)
               itype = impr_list(j)%itype
               IF (itype > 0) THEN
                  impr_list(j)%impr_kind%k = gro_info%impr_k(itype)
                  impr_list(j)%impr_kind%phi0 = gro_info%impr_phi0(itype)
               ELSE
                  impr_list(j)%impr_kind%k = gro_info%impr_k(itype)
                  impr_list(j)%impr_kind%phi0 = gro_info%impr_phi0(itype)
               END IF
               found = .TRUE.
               impr_list(j)%impr_kind%id_type = gro_info%ff_gromos_type
               impr_list(j)%id_type = gro_info%ff_gromos_type
            END IF

            ! loop over params from CHARMM
            IF (ASSOCIATED(chm_info%impr_a)) THEN
               DO k = 1, SIZE(chm_info%impr_a)
                  IF ((((chm_info%impr_a(k)) == (name_atm_a)) .AND. &
                       ((chm_info%impr_b(k)) == (name_atm_b)) .AND. &
                       ((chm_info%impr_c(k)) == (name_atm_c)) .AND. &
                       ((chm_info%impr_d(k)) == (name_atm_d))) .OR. &
                      (((chm_info%impr_a(k)) == (name_atm_d)) .AND. &
                       ((chm_info%impr_b(k)) == (name_atm_c)) .AND. &
                       ((chm_info%impr_c(k)) == (name_atm_b)) .AND. &
                       ((chm_info%impr_d(k)) == (name_atm_a)))) THEN
                     impr_list(j)%impr_kind%id_type = do_ff_charmm
                     impr_list(j)%impr_kind%k = chm_info%impr_k(k)
                     impr_list(j)%impr_kind%phi0 = chm_info%impr_phi0(k)
                     CALL issue_duplications(found, "Impropers", name_atm_a, name_atm_b, &
                                             name_atm_c, name_atm_d)
                     found = .TRUE.
                     EXIT
                  END IF
               END DO
               IF (.NOT. found) THEN
                  DO k = 1, SIZE(chm_info%impr_a)
                     IF ((((chm_info%impr_a(k)) == (name_atm_a)) .AND. &
                          ((chm_info%impr_b(k)) == ("X")) .AND. &
                          ((chm_info%impr_c(k)) == ("X")) .AND. &
                          ((chm_info%impr_d(k)) == (name_atm_d))) .OR. &
                         (((chm_info%impr_a(k)) == (name_atm_d)) .AND. &
                          ((chm_info%impr_b(k)) == ("X")) .AND. &
                          ((chm_info%impr_c(k)) == ("X")) .AND. &
                          ((chm_info%impr_d(k)) == (name_atm_a)))) THEN
                        impr_list(j)%impr_kind%id_type = do_ff_charmm
                        impr_list(j)%impr_kind%k = chm_info%impr_k(k)
                        impr_list(j)%impr_kind%phi0 = chm_info%impr_phi0(k)
                        CALL issue_duplications(found, "Impropers", name_atm_a, name_atm_b, &
                                                name_atm_c, name_atm_d)
                        found = .TRUE.
                        EXIT
                     END IF
                  END DO
               END IF
            END IF

            ! loop over params from AMBER not needed since impropers in AMBER
            ! are treated like standard torsions

            ! always have the input param last to overwrite all the other ones
            IF (ASSOCIATED(inp_info%impr_a)) THEN
               DO k = 1, SIZE(inp_info%impr_a)
                  IF (((inp_info%impr_a(k)) == (name_atm_a)) .AND. &
                      ((inp_info%impr_b(k)) == (name_atm_b)) .AND. &
                      ((((inp_info%impr_c(k)) == (name_atm_c)) .AND. &
                        ((inp_info%impr_d(k)) == (name_atm_d))) .OR. &
                       (((inp_info%impr_c(k)) == (name_atm_d)) .AND. &
                        ((inp_info%impr_d(k)) == (name_atm_c))))) THEN
                     impr_list(j)%impr_kind%id_type = inp_info%impr_kind(k)
                     impr_list(j)%impr_kind%k = inp_info%impr_k(k)
                     IF (((inp_info%impr_c(k)) == (name_atm_c)) .AND. &
                         ((inp_info%impr_d(k)) == (name_atm_d))) THEN
                        impr_list(j)%impr_kind%phi0 = inp_info%impr_phi0(k)
                     ELSE
                        impr_list(j)%impr_kind%phi0 = -inp_info%impr_phi0(k)
                        ! alternative solutions:
                        !  - swap impr_list(j)%c with impr_list(j)%d and
                        !    name_atom_c with name_atom_d and
                        !    atm_c with atm_d
                        !  - introduce impr_list(j)%impr_kind%sign. if one, the
                        !    sign of phi is not changed in mol_force.f90. if minus
                        !    one, the sign of phi is changed in mol_force.f90
                        ! similar problems with parameters from charmm pot file
                        ! above
                     END IF
                     CALL issue_duplications(found, "Impropers", name_atm_a, name_atm_b, &
                                             name_atm_c, name_atm_d)
                     found = .TRUE.
                     EXIT
                  END IF
               END DO
            END IF

            IF (.NOT. found) THEN
               CALL store_FF_missing_par(atm1=TRIM(name_atm_a), &
                                         atm2=TRIM(name_atm_b), &
                                         atm3=TRIM(name_atm_c), &
                                         atm4=TRIM(name_atm_d), &
                                         type_name="Improper", &
                                         array=Ainfo)
               impr_list(j)%impr_kind%k = 0.0_dp
               impr_list(j)%impr_kind%phi0 = 0.0_dp
               impr_list(j)%impr_kind%id_type = do_ff_undef
               impr_list(j)%id_type = do_ff_undef
            END IF
            !
            ! QM/MM modifications
            !
            IF (only_qm) THEN
               impr_list(j)%impr_kind%id_type = do_ff_undef
               impr_list(j)%id_type = do_ff_undef
            END IF

         END DO
         CALL set_molecule_kind(molecule_kind=molecule_kind, impr_list=impr_list)
      END DO
      CALL timestop(handle2)

   END SUBROUTINE force_field_pack_impr

! **************************************************************************************************
!> \brief Pack in opbend information needed for the force_field.
!>        No loop over params for charmm, amber and gromos since these force
!>        fields have no opbends
!> \param particle_set ...
!> \param molecule_kind_set ...
!> \param molecule_set ...
!> \param Ainfo ...
!> \param inp_info ...
!> \author Louis Vanduyfhuys
! **************************************************************************************************
   SUBROUTINE force_field_pack_opbend(particle_set, molecule_kind_set, molecule_set, &
                                      Ainfo, inp_info)

      TYPE(particle_type), DIMENSION(:), POINTER         :: particle_set
      TYPE(molecule_kind_type), DIMENSION(:), POINTER    :: molecule_kind_set
      TYPE(molecule_type), DIMENSION(:), POINTER         :: molecule_set
      CHARACTER(LEN=default_string_length), &
         DIMENSION(:), POINTER                           :: Ainfo
      TYPE(input_info_type), POINTER                     :: inp_info

      CHARACTER(len=*), PARAMETER :: routineN = 'force_field_pack_opbend'

      CHARACTER(LEN=default_string_length)               :: name_atm_a, name_atm_b, name_atm_c, &
                                                            name_atm_d
      INTEGER                                            :: atm_a, atm_b, atm_c, atm_d, first, &
                                                            handle2, i, j, k, last, natom, nopbend
      INTEGER, DIMENSION(:), POINTER                     :: molecule_list
      LOGICAL                                            :: found, only_qm
      TYPE(atomic_kind_type), POINTER                    :: atomic_kind
      TYPE(molecule_kind_type), POINTER                  :: molecule_kind
      TYPE(molecule_type), POINTER                       :: molecule
      TYPE(opbend_type), DIMENSION(:), POINTER           :: opbend_list

      CALL timeset(routineN, handle2)

      DO i = 1, SIZE(molecule_kind_set)
         molecule_kind => molecule_kind_set(i)
         CALL get_molecule_kind(molecule_kind=molecule_kind, &
                                molecule_list=molecule_list, &
                                natom=natom, &
                                nopbend=nopbend, opbend_list=opbend_list)
         molecule => molecule_set(molecule_list(1))

         CALL get_molecule(molecule=molecule, first_atom=first, last_atom=last)
         DO j = 1, nopbend
            atm_a = opbend_list(j)%a
            atomic_kind => particle_set(atm_a + first - 1)%atomic_kind
            CALL get_atomic_kind(atomic_kind=atomic_kind, &
                                 name=name_atm_a)
            atm_b = opbend_list(j)%b
            atomic_kind => particle_set(atm_b + first - 1)%atomic_kind
            CALL get_atomic_kind(atomic_kind=atomic_kind, &
                                 name=name_atm_b)
            atm_c = opbend_list(j)%c
            atomic_kind => particle_set(atm_c + first - 1)%atomic_kind
            CALL get_atomic_kind(atomic_kind=atomic_kind, &
                                 name=name_atm_c)
            atm_d = opbend_list(j)%d
            atomic_kind => particle_set(atm_d + first - 1)%atomic_kind
            CALL get_atomic_kind(atomic_kind=atomic_kind, &
                                 name=name_atm_d)
            found = .FALSE.
            only_qm = qmmm_ff_precond_only_qm(id1=name_atm_a, id2=name_atm_b, id3=name_atm_c, id4=name_atm_d)
            CALL uppercase(name_atm_a)
            CALL uppercase(name_atm_b)
            CALL uppercase(name_atm_c)
            CALL uppercase(name_atm_d)

            ! always have the input param last to overwrite all the other ones
            IF (ASSOCIATED(inp_info%opbend_a)) THEN
               DO k = 1, SIZE(inp_info%opbend_a)
                  IF (((inp_info%opbend_a(k)) == (name_atm_a)) .AND. &
                      ((inp_info%opbend_d(k)) == (name_atm_d)) .AND. &
                      ((((inp_info%opbend_c(k)) == (name_atm_c)) .AND. &
                        ((inp_info%opbend_b(k)) == (name_atm_b))) .OR. &
                       (((inp_info%opbend_c(k)) == (name_atm_b)) .AND. &
                        ((inp_info%opbend_b(k)) == (name_atm_c))))) THEN
                     opbend_list(j)%opbend_kind%id_type = inp_info%opbend_kind(k)
                     opbend_list(j)%opbend_kind%k = inp_info%opbend_k(k)
                     IF (((inp_info%opbend_c(k)) == (name_atm_c)) .AND. &
                         ((inp_info%opbend_b(k)) == (name_atm_b))) THEN
                        opbend_list(j)%opbend_kind%phi0 = inp_info%opbend_phi0(k)
                     ELSE
                        opbend_list(j)%opbend_kind%phi0 = -inp_info%opbend_phi0(k)
                        ! alternative solutions:
                        !  - swap opbend_list(j)%c with opbend_list(j)%b and
                        !    name_atom_c with name_atom_b and
                        !    atm_c with atm_b
                        !  - introduce opbend_list(j)%opbend_kind%sign. if one, the
                        !    sign of phi is not changed in mol_force.f90. if minus
                        !    one, the sign of phi is changed in mol_force.f90

                     END IF
                     CALL issue_duplications(found, "Out of plane bend", name_atm_a, name_atm_b, &
                                             name_atm_c, name_atm_d)
                     found = .TRUE.
                     EXIT
                  END IF
               END DO
            END IF

            IF (.NOT. found) THEN
               CALL store_FF_missing_par(atm1=TRIM(name_atm_a), &
                                         atm2=TRIM(name_atm_b), &
                                         atm3=TRIM(name_atm_c), &
                                         atm4=TRIM(name_atm_d), &
                                         type_name="Out of plane bend", &
                                         array=Ainfo)
               opbend_list(j)%opbend_kind%k = 0.0_dp
               opbend_list(j)%opbend_kind%phi0 = 0.0_dp
               opbend_list(j)%opbend_kind%id_type = do_ff_undef
               opbend_list(j)%id_type = do_ff_undef
            END IF
            !
            ! QM/MM modifications
            !
            IF (only_qm) THEN
               opbend_list(j)%opbend_kind%id_type = do_ff_undef
               opbend_list(j)%id_type = do_ff_undef
            END IF

         END DO
         CALL set_molecule_kind(molecule_kind=molecule_kind, opbend_list=opbend_list)
      END DO
      CALL timestop(handle2)

   END SUBROUTINE force_field_pack_opbend

! **************************************************************************************************
!> \brief Set up array of full charges
!> \param charges ...
!> \param charges_section ...
!> \param particle_set ...
!> \param my_qmmm ...
!> \param qmmm_env ...
!> \param inp_info ...
!> \param iw4 ...
!> \date 12.2010
!> \author Teodoro Laino (teodoro.laino@gmail.com)
! **************************************************************************************************
   SUBROUTINE force_field_pack_charges(charges, charges_section, particle_set, &
                                       my_qmmm, qmmm_env, inp_info, iw4)

      REAL(KIND=dp), DIMENSION(:), POINTER               :: charges
      TYPE(section_vals_type), POINTER                   :: charges_section
      TYPE(particle_type), DIMENSION(:), POINTER         :: particle_set
      LOGICAL                                            :: my_qmmm
      TYPE(qmmm_env_mm_type), POINTER                    :: qmmm_env
      TYPE(input_info_type), POINTER                     :: inp_info
      INTEGER                                            :: iw4

      CHARACTER(len=*), PARAMETER :: routineN = 'force_field_pack_charges'

      CHARACTER(LEN=default_string_length)               :: atmname
      INTEGER                                            :: handle, iatom, ilink, j, nval
      LOGICAL                                            :: found_p, is_link_atom, is_ok, &
                                                            only_manybody, only_qm
      REAL(KIND=dp)                                      :: charge, charge_tot, rval, scale_factor
      TYPE(atomic_kind_type), POINTER                    :: atomic_kind
      TYPE(cp_sll_val_type), POINTER                     :: list
      TYPE(fist_potential_type), POINTER                 :: fist_potential
      TYPE(val_type), POINTER                            :: val

      CALL timeset(routineN, handle)
      charge_tot = 0.0_dp
      NULLIFY (list)

      ! Not implemented for core-shell
      IF (ASSOCIATED(inp_info%shell_list)) THEN
         CPABORT("Array of charges not implemented for CORE-SHELL model!!")
      END IF

      ! Allocate array to particle_set size
      CPASSERT(.NOT. (ASSOCIATED(charges)))
      ALLOCATE (charges(SIZE(particle_set)))

      ! Fill with input values
      CALL section_vals_val_get(charges_section, "_DEFAULT_KEYWORD_", n_rep_val=nval)
      CPASSERT(nval == SIZE(charges))
      CALL section_vals_list_get(charges_section, "_DEFAULT_KEYWORD_", list=list)
      DO iatom = 1, nval
         ! we use only the first default_string_length characters of each line
         is_ok = cp_sll_val_next(list, val)
         CALL val_get(val, r_val=rval)
         ! assign values
         charges(iatom) = rval

         ! Perform a post-processing
         atomic_kind => particle_set(iatom)%atomic_kind
         CALL get_atomic_kind(atomic_kind=atomic_kind, &
                              fist_potential=fist_potential, &
                              name=atmname)
         CALL get_potential(potential=fist_potential, qeff=charge)

         only_qm = qmmm_ff_precond_only_qm(id1=atmname, is_link=is_link_atom)
         CALL uppercase(atmname)
         IF (charge /= -HUGE(0.0_dp)) &
            CALL cp_warn(__LOCATION__, &
                         "The charge for atom index ("//cp_to_string(iatom)//") and atom name ("// &
                         TRIM(atmname)//") was already defined. The charge associated to this kind"// &
                         " will be set to an uninitialized value and only the atom specific charge will be used! ")
         charge = -HUGE(0.0_dp)

         ! Check if the potential really requires the charge definition..
         IF (ASSOCIATED(inp_info%nonbonded)) THEN
            IF (ASSOCIATED(inp_info%nonbonded%pot)) THEN
               ! Let's find the nonbonded potential where this atom is involved
               only_manybody = .TRUE.
               found_p = .FALSE.
               DO j = 1, SIZE(inp_info%nonbonded%pot)
                  IF (atmname == inp_info%nonbonded%pot(j)%pot%at1 .OR. &
                      atmname == inp_info%nonbonded%pot(j)%pot%at2) THEN
                     SELECT CASE (inp_info%nonbonded%pot(j)%pot%type(1))
                     CASE (ea_type, tersoff_type, siepmann_type)
                        ! Charge is zero for EAM, TERSOFF and SIEPMANN  type potential
                        ! Do nothing..
                     CASE DEFAULT
                        only_manybody = .FALSE.
                        EXIT
                     END SELECT
                     found_p = .TRUE.
                  END IF
               END DO
               IF (only_manybody .AND. found_p) THEN
                  charges(iatom) = 0.0_dp
               END IF
            END IF
         END IF
         !
         ! QM/MM modifications
         !
         IF (only_qm .AND. my_qmmm) THEN
            IF (qmmm_env%qmmm_coupl_type /= do_qmmm_none) THEN
               scale_factor = 0.0_dp
               IF (is_link_atom) THEN
                  !
                  ! Find the scaling factor...
                  !
                  DO ilink = 1, SIZE(qmmm_env%mm_link_atoms)
                     IF (iatom == qmmm_env%mm_link_atoms(ilink)) EXIT
                  END DO
                  CPASSERT(ilink <= SIZE(qmmm_env%mm_link_atoms))
                  scale_factor = qmmm_env%fist_scale_charge_link(ilink)
               END IF
               charges(iatom) = charges(iatom)*scale_factor
            END IF
         END IF
      END DO
      ! Sum up total charges for IO
      charge_tot = SUM(charges)
      ! Print Total Charge of the system
      IF (iw4 > 0) THEN
         WRITE (iw4, FMT='(T2,"CHARGE_INFO| Total Charge of the Classical System: ",T69,F12.6)') charge_tot
      END IF
      CALL timestop(handle)
   END SUBROUTINE force_field_pack_charges

! **************************************************************************************************
!> \brief Set up atomic_kind_set()%fist_potentail%[qeff]
!>      and shell potential parameters
!> \param atomic_kind_set ...
!> \param qmmm_env ...
!> \param fatal ...
!> \param iw ...
!> \param iw4 ...
!> \param Ainfo ...
!> \param my_qmmm ...
!> \param inp_info ...
! **************************************************************************************************
   SUBROUTINE force_field_pack_charge(atomic_kind_set, qmmm_env, fatal, iw, iw4, &
                                      Ainfo, my_qmmm, inp_info)

      TYPE(atomic_kind_type), DIMENSION(:), POINTER      :: atomic_kind_set
      TYPE(qmmm_env_mm_type), POINTER                    :: qmmm_env
      LOGICAL                                            :: fatal
      INTEGER                                            :: iw, iw4
      CHARACTER(LEN=default_string_length), &
         DIMENSION(:), POINTER                           :: Ainfo
      LOGICAL                                            :: my_qmmm
      TYPE(input_info_type), POINTER                     :: inp_info

      CHARACTER(len=*), PARAMETER :: routineN = 'force_field_pack_charge'

      CHARACTER(LEN=default_string_length)               :: atmname
      INTEGER                                            :: handle, i, ilink, j
      INTEGER, DIMENSION(:), POINTER                     :: my_atom_list
      LOGICAL                                            :: found, found_p, is_link_atom, is_shell, &
                                                            only_manybody, only_qm
      REAL(KIND=dp)                                      :: charge, charge_tot, cs_charge, &
                                                            scale_factor
      TYPE(atomic_kind_type), POINTER                    :: atomic_kind
      TYPE(fist_potential_type), POINTER                 :: fist_potential

      CALL timeset(routineN, handle)
      charge_tot = 0.0_dp
      DO i = 1, SIZE(atomic_kind_set)
         atomic_kind => atomic_kind_set(i)
         CALL get_atomic_kind(atomic_kind=atomic_kind, &
                              fist_potential=fist_potential, &
                              atom_list=my_atom_list, &
                              name=atmname)
         CALL get_potential(potential=fist_potential, qeff=charge)

         is_shell = .FALSE.
         found = .FALSE.
         only_qm = qmmm_ff_precond_only_qm(id1=atmname, is_link=is_link_atom)
         CALL uppercase(atmname)
         IF (charge /= -HUGE(0.0_dp)) found = .TRUE.

         ! Always have the input param last to overwrite all the other ones
         IF (ASSOCIATED(inp_info%charge_atm)) THEN
            DO j = 1, SIZE(inp_info%charge_atm)
               IF (iw > 0) WRITE (iw, *) "Charge Checking ::", TRIM(inp_info%charge_atm(j)), atmname
               IF ((inp_info%charge_atm(j)) == atmname) THEN
                  charge = inp_info%charge(j)
                  CALL issue_duplications(found, "Charge", atmname)
                  found = .TRUE.
               END IF
            END DO
         END IF
         ! Check if the ATOM type has a core-shell associated.. In this case
         ! print a warning: the CHARGE will not be used if defined.. or we can
         ! even skip its definition..
         IF (ASSOCIATED(inp_info%shell_list)) THEN
            DO j = 1, SIZE(inp_info%shell_list)
               IF ((inp_info%shell_list(j)%atm_name) == atmname) THEN
                  is_shell = .TRUE.
                  cs_charge = inp_info%shell_list(j)%shell%charge_core + &
                              inp_info%shell_list(j)%shell%charge_shell
                  charge = 0.0_dp
                  IF (found) THEN
                     IF (found) &
                        CALL cp_warn(__LOCATION__, &
                                     "CORE-SHELL model defined for KIND ("//TRIM(atmname)//")"// &
                                     " ignoring charge definition! ")
                  ELSE
                     found = .TRUE.
                  END IF
               END IF
            END DO
         END IF
         ! Check if the potential really requires the charge definition..
         IF (ASSOCIATED(inp_info%nonbonded)) THEN
            IF (ASSOCIATED(inp_info%nonbonded%pot)) THEN
               ! Let's find the nonbonded potential where this atom is involved
               only_manybody = .TRUE.
               found_p = .FALSE.
               DO j = 1, SIZE(inp_info%nonbonded%pot)
                  IF (atmname == inp_info%nonbonded%pot(j)%pot%at1 .OR. &
                      atmname == inp_info%nonbonded%pot(j)%pot%at2) THEN
<<<<<<< HEAD
                     SELECT CASE (inp_info%nonbonded%pot (j)%pot%type (1))
                     CASE (ea_type, tersoff_type, siepmann_type, quip_type, deepmd_type)
=======
                     SELECT CASE (inp_info%nonbonded%pot(j)%pot%type(1))
                     CASE (ea_type, tersoff_type, siepmann_type, quip_type)
>>>>>>> 2b4ca443
                        ! Charge is zero for EAM, TERSOFF and SIEPMANN type potential
                        ! Do nothing..
                     CASE DEFAULT
                        only_manybody = .FALSE.
                        EXIT
                     END SELECT
                     found_p = .TRUE.
                  END IF
               END DO
               IF (only_manybody .AND. found_p) THEN
                  charge = 0.0_dp
                  found = .TRUE.
               END IF
            END IF
         END IF
         IF (.NOT. found) THEN
            ! Set the charge to zero anyway in case the user decides to ignore
            ! missing critical parameters.
            charge = 0.0_dp
            CALL store_FF_missing_par(atm1=TRIM(atmname), &
                                      fatal=fatal, &
                                      type_name="Charge", &
                                      array=Ainfo)
         END IF
         !
         ! QM/MM modifications
         !
         IF (only_qm .AND. my_qmmm) THEN
            IF (qmmm_env%qmmm_coupl_type /= do_qmmm_none) THEN
               scale_factor = 0.0_dp
               IF (is_link_atom) THEN
                  !
                  ! Find the scaling factor...
                  !
                  DO ilink = 1, SIZE(qmmm_env%mm_link_atoms)
                     IF (ANY(my_atom_list == qmmm_env%mm_link_atoms(ilink))) EXIT
                  END DO
                  CPASSERT(ilink <= SIZE(qmmm_env%mm_link_atoms))
                  scale_factor = qmmm_env%fist_scale_charge_link(ilink)
               END IF
               charge = charge*scale_factor
            END IF
         END IF

         CALL set_potential(potential=fist_potential, qeff=charge)
         ! Sum up total charges for IO
         IF (found) THEN
            IF (is_shell) THEN
               charge_tot = charge_tot + atomic_kind%natom*cs_charge
            ELSE
               charge_tot = charge_tot + atomic_kind%natom*charge
            END IF
         END IF
      END DO
      ! Print Total Charge of the system
      IF (iw4 > 0) THEN
         WRITE (iw4, FMT='(T2,"CHARGE_INFO| Total Charge of the Classical System: ",T69,F12.6)') charge_tot
      END IF
      CALL timestop(handle)
   END SUBROUTINE force_field_pack_charge

! **************************************************************************************************
!> \brief Set up the radius of the electrostatic multipole in Fist
!> \param atomic_kind_set ...
!> \param iw ...
!> \param subsys_section ...
!> \author Toon.Verstraelen@gmail.com
! **************************************************************************************************
   SUBROUTINE force_field_pack_radius(atomic_kind_set, iw, subsys_section)

      TYPE(atomic_kind_type), DIMENSION(:), POINTER      :: atomic_kind_set
      INTEGER, INTENT(IN)                                :: iw
      TYPE(section_vals_type), POINTER                   :: subsys_section

      CHARACTER(len=*), PARAMETER :: routineN = 'force_field_pack_radius'

      CHARACTER(LEN=default_string_length)               :: inp_kind_name, kind_name
      INTEGER                                            :: handle, i, i_rep, n_rep
      LOGICAL                                            :: found
      REAL(KIND=dp)                                      :: mm_radius
      TYPE(atomic_kind_type), POINTER                    :: atomic_kind
      TYPE(fist_potential_type), POINTER                 :: fist_potential
      TYPE(section_vals_type), POINTER                   :: kind_section

      CALL timeset(routineN, handle)

      kind_section => section_vals_get_subs_vals(subsys_section, "KIND")
      CALL section_vals_get(kind_section, n_repetition=n_rep)

      DO i = 1, SIZE(atomic_kind_set)
         atomic_kind => atomic_kind_set(i)
         CALL get_atomic_kind(atomic_kind=atomic_kind, &
                              fist_potential=fist_potential, name=kind_name)
         CALL uppercase(kind_name)
         found = .FALSE.

         ! Try to find a matching KIND section in the SUBSYS section and read the
         ! MM_RADIUS field if it is present. In case the kind section is never
         ! encountered, the mm_radius remains zero.
         mm_radius = 0.0_dp
         DO i_rep = 1, n_rep
            CALL section_vals_val_get(kind_section, "_SECTION_PARAMETERS_", &
                                      c_val=inp_kind_name, i_rep_section=i_rep)
            CALL uppercase(inp_kind_name)
            IF (iw > 0) WRITE (iw, *) "Matching kinds for MM_RADIUS :: '", &
               TRIM(kind_name), "' with '", TRIM(inp_kind_name), "'"
            IF (TRIM(kind_name) == TRIM(inp_kind_name)) THEN
               CALL section_vals_val_get(kind_section, i_rep_section=i_rep, &
                                         keyword_name="MM_RADIUS", r_val=mm_radius)
               CALL issue_duplications(found, "MM_RADIUS", kind_name)
               found = .TRUE.
            END IF
         END DO

         CALL set_potential(potential=fist_potential, mm_radius=mm_radius)
      END DO
      CALL timestop(handle)
   END SUBROUTINE force_field_pack_radius

! **************************************************************************************************
!> \brief Set up the polarizable FF parameters
!> \param atomic_kind_set ...
!> \param iw ...
!> \param inp_info ...
!> \author Toon.Verstraelen@gmail.com
! **************************************************************************************************
   SUBROUTINE force_field_pack_pol(atomic_kind_set, iw, inp_info)

      TYPE(atomic_kind_type), DIMENSION(:), POINTER      :: atomic_kind_set
      INTEGER, INTENT(IN)                                :: iw
      TYPE(input_info_type), POINTER                     :: inp_info

      CHARACTER(len=*), PARAMETER :: routineN = 'force_field_pack_pol'

      CHARACTER(LEN=default_string_length)               :: kind_name
      INTEGER                                            :: handle, i, j
      LOGICAL                                            :: found
      REAL(KIND=dp)                                      :: apol, cpol
      TYPE(atomic_kind_type), POINTER                    :: atomic_kind
      TYPE(fist_potential_type), POINTER                 :: fist_potential

      CALL timeset(routineN, handle)

      DO i = 1, SIZE(atomic_kind_set)
         atomic_kind => atomic_kind_set(i)
         CALL get_atomic_kind(atomic_kind=atomic_kind, &
                              fist_potential=fist_potential, &
                              name=kind_name)
         CALL get_potential(potential=fist_potential, apol=apol, cpol=cpol)
         CALL uppercase(kind_name)
         found = .FALSE.

         ! Always have the input param last to overwrite all the other ones
         IF (ASSOCIATED(inp_info%apol_atm)) THEN
            DO j = 1, SIZE(inp_info%apol_atm)
               IF (iw > 0) WRITE (iw, *) "Matching kinds for APOL :: '", &
                  TRIM(kind_name), "' with '", TRIM(inp_info%apol_atm(j)), "'"
               IF ((inp_info%apol_atm(j)) == kind_name) THEN
                  apol = inp_info%apol(j)
                  CALL issue_duplications(found, "APOL", kind_name)
                  found = .TRUE.
               END IF
            END DO
         END IF

         IF (ASSOCIATED(inp_info%cpol_atm)) THEN
            DO j = 1, SIZE(inp_info%cpol_atm)
               IF (iw > 0) WRITE (iw, *) "Matching kinds for CPOL :: '", &
                  TRIM(kind_name), "' with '", TRIM(inp_info%cpol_atm(j)), "'"
               IF ((inp_info%cpol_atm(j)) == kind_name) THEN
                  cpol = inp_info%cpol(j)
                  CALL issue_duplications(found, "CPOL", kind_name)
                  found = .TRUE.
               END IF
            END DO
         END IF

         CALL set_potential(potential=fist_potential, apol=apol, cpol=cpol)
      END DO
      CALL timestop(handle)
   END SUBROUTINE force_field_pack_pol

! **************************************************************************************************
!> \brief Set up damping parameters
!> \param atomic_kind_set ...
!> \param iw ...
!> \param inp_info ...
! **************************************************************************************************
   SUBROUTINE force_field_pack_damp(atomic_kind_set, &
                                    iw, inp_info)

      TYPE(atomic_kind_type), DIMENSION(:), POINTER      :: atomic_kind_set
      INTEGER                                            :: iw
      TYPE(input_info_type), POINTER                     :: inp_info

      CHARACTER(len=*), PARAMETER :: routineN = 'force_field_pack_damp'

      CHARACTER(len=default_string_length)               :: atm_name1, atm_name2, my_atm_name1, &
                                                            my_atm_name2
      INTEGER                                            :: handle2, i, j, k, nkinds
      LOGICAL                                            :: found
      TYPE(atomic_kind_type), POINTER                    :: atomic_kind, atomic_kind2
      TYPE(damping_p_type), POINTER                      :: damping

      CALL timeset(routineN, handle2)
      NULLIFY (damping)
      nkinds = SIZE(atomic_kind_set)

      DO j = 1, SIZE(atomic_kind_set)
         atomic_kind => atomic_kind_set(j)
         CALL get_atomic_kind(atomic_kind=atomic_kind, &
                              name=atm_name1)
         CALL UPPERCASE(atm_name1)
         IF (ASSOCIATED(inp_info%damping_list)) THEN
            DO i = 1, SIZE(inp_info%damping_list)
               my_atm_name1 = inp_info%damping_list(i)%atm_name1
               my_atm_name2 = inp_info%damping_list(i)%atm_name2

               IF (iw > 0) WRITE (iw, *) "Damping Checking ::", TRIM(my_atm_name1), &
                  TRIM(atm_name1)
               IF (my_atm_name1 == atm_name1) THEN
                  IF (.NOT. ASSOCIATED(damping)) THEN
                     CALL damping_p_create(damping, nkinds)
                  END IF

                  found = .FALSE.
                  DO k = 1, SIZE(atomic_kind_set)
                     atomic_kind2 => atomic_kind_set(k)
                     CALL get_atomic_kind(atomic_kind=atomic_kind2, &
                                          name=atm_name2)
                     CALL UPPERCASE(atm_name2)

                     IF (my_atm_name2 == atm_name2) THEN
                        IF (damping%damp(k)%bij /= HUGE(0.0_dp)) found = .TRUE.
                        CALL issue_duplications(found, "Damping", atm_name1)
                        found = .TRUE.

                        SELECT CASE (TRIM(inp_info%damping_list(i)%dtype))
                        CASE ('TANG-TOENNIES')
                           damping%damp(k)%itype = tang_toennies
                        CASE DEFAULT
                           CPABORT("Unknown damping type.")
                        END SELECT
                        damping%damp(k)%order = inp_info%damping_list(i)%order
                        damping%damp(k)%bij = inp_info%damping_list(i)%bij
                        damping%damp(k)%cij = inp_info%damping_list(i)%cij
                     ENDIF

                  END DO
                  IF (.NOT. found) &
                     CALL cp_warn(__LOCATION__, &
                                  "Atom "//TRIM(my_atm_name2)// &
                                  " in damping parameters for atom "//TRIM(my_atm_name1)// &
                                  " not found! ")
               ENDIF
            END DO

         ENDIF

         CALL set_atomic_kind(atomic_kind=atomic_kind, damping=damping)
         NULLIFY (damping)
      END DO

      CALL timestop(handle2)

   END SUBROUTINE force_field_pack_damp

! **************************************************************************************************
!> \brief Set up shell potential parameters
!> \param particle_set ...
!> \param atomic_kind_set ...
!> \param molecule_kind_set ...
!> \param molecule_set ...
!> \param root_section ...
!> \param subsys_section ...
!> \param shell_particle_set ...
!> \param core_particle_set ...
!> \param cell ...
!> \param iw ...
!> \param inp_info ...
! **************************************************************************************************
   SUBROUTINE force_field_pack_shell(particle_set, atomic_kind_set, &
                                     molecule_kind_set, molecule_set, root_section, subsys_section, &
                                     shell_particle_set, core_particle_set, cell, iw, inp_info)

      TYPE(particle_type), DIMENSION(:), POINTER         :: particle_set
      TYPE(atomic_kind_type), DIMENSION(:), POINTER      :: atomic_kind_set
      TYPE(molecule_kind_type), DIMENSION(:), POINTER    :: molecule_kind_set
      TYPE(molecule_type), DIMENSION(:), POINTER         :: molecule_set
      TYPE(section_vals_type), POINTER                   :: root_section, subsys_section
      TYPE(particle_type), DIMENSION(:), POINTER         :: shell_particle_set, core_particle_set
      TYPE(cell_type), POINTER                           :: cell
      INTEGER                                            :: iw
      TYPE(input_info_type), POINTER                     :: inp_info

      CHARACTER(len=*), PARAMETER :: routineN = 'force_field_pack_shell'

      CHARACTER(LEN=default_string_length)               :: atmname
      INTEGER                                            :: counter, first, first_shell, handle2, i, &
                                                            j, last, last_shell, n, natom, nmol, &
                                                            nshell_tot
      INTEGER, DIMENSION(:), POINTER                     :: molecule_list, shell_list_tmp
      LOGICAL :: core_coord_read, found_shell, is_a_shell, is_link_atom, null_massfrac, only_qm, &
         save_mem, shell_adiabatic, shell_coord_read
      REAL(KIND=dp)                                      :: atmmass
      TYPE(atomic_kind_type), POINTER                    :: atomic_kind
      TYPE(molecule_kind_type), POINTER                  :: molecule_kind
      TYPE(molecule_type), POINTER                       :: molecule
      TYPE(section_vals_type), POINTER                   :: global_section
      TYPE(shell_kind_type), POINTER                     :: shell
      TYPE(shell_type), DIMENSION(:), POINTER            :: shell_list

      CALL timeset(routineN, handle2)
      nshell_tot = 0
      n = 0
      first_shell = 1
      null_massfrac = .FALSE.
      core_coord_read = .FALSE.
      shell_coord_read = .FALSE.

      NULLIFY (global_section)
      global_section => section_vals_get_subs_vals(root_section, "GLOBAL")
      CALL section_vals_val_get(global_section, "SAVE_MEM", l_val=save_mem)

      DO i = 1, SIZE(atomic_kind_set)
         atomic_kind => atomic_kind_set(i)
         CALL get_atomic_kind(atomic_kind=atomic_kind, &
                              name=atmname)

         found_shell = .FALSE.
         only_qm = qmmm_ff_precond_only_qm(id1=atmname, is_link=is_link_atom)
         CALL uppercase(atmname)

         ! The shell potential can be defined only from input
         IF (ASSOCIATED(inp_info%shell_list)) THEN
            DO j = 1, SIZE(inp_info%shell_list)
               IF (iw > 0) WRITE (iw, *) "Shell Checking ::", TRIM(inp_info%shell_list(j)%atm_name), atmname
               IF ((inp_info%shell_list(j)%atm_name) == atmname) THEN
                  CALL get_atomic_kind(atomic_kind=atomic_kind, &
                                       shell=shell, mass=atmmass, natom=natom)
                  IF (.NOT. ASSOCIATED(shell)) THEN
                     CALL shell_create(shell)
                  END IF
                  nshell_tot = nshell_tot + natom
                  shell%charge_core = inp_info%shell_list(j)%shell%charge_core
                  shell%charge_shell = inp_info%shell_list(j)%shell%charge_shell
                  shell%massfrac = inp_info%shell_list(j)%shell%massfrac
                  IF (shell%massfrac < EPSILON(1.0_dp)) null_massfrac = .TRUE.
                  shell%k2_spring = inp_info%shell_list(j)%shell%k2_spring
                  shell%k4_spring = inp_info%shell_list(j)%shell%k4_spring
                  shell%max_dist = inp_info%shell_list(j)%shell%max_dist
                  shell%shell_cutoff = inp_info%shell_list(j)%shell%shell_cutoff
                  shell%mass_shell = shell%massfrac*atmmass
                  shell%mass_core = atmmass - shell%mass_shell
                  CALL issue_duplications(found_shell, "Shell", atmname)
                  found_shell = .TRUE.
                  CALL set_atomic_kind(atomic_kind=atomic_kind, &
                                       shell=shell, shell_active=.TRUE.)
                  CALL shell_release(shell)
               END IF
            END DO ! j shell kind
         END IF ! associated shell_list
      END DO ! i atomic kind

      IF (iw > 0) WRITE (iw, *) "Total number of particles with a shell :: ", nshell_tot
      ! If shell-model is present: Create particle_set of shells (coord. vel. force)
      NULLIFY (shell_particle_set)
      NULLIFY (core_particle_set)
      CALL get_atomic_kind_set(atomic_kind_set=atomic_kind_set, shell_adiabatic=shell_adiabatic)
      IF (nshell_tot > 0) THEN
         IF (shell_adiabatic .AND. null_massfrac) THEN
            CPABORT("Shell-model adiabatic: at least one shell_kind has mass zero")
         END IF
         CALL allocate_particle_set(shell_particle_set, nshell_tot)
         CALL allocate_particle_set(core_particle_set, nshell_tot)
         counter = 0
         ! Initialise the shell (and core) coordinates with the particle (atomic) coordinates,
         ! count the shell and set pointers
         DO i = 1, SIZE(particle_set)
            NULLIFY (atomic_kind)
            NULLIFY (shell)
            atomic_kind => particle_set(i)%atomic_kind
            CALL get_atomic_kind(atomic_kind=atomic_kind, shell_active=is_a_shell)
            IF (is_a_shell) THEN
               counter = counter + 1
               particle_set(i)%shell_index = counter
               shell_particle_set(counter)%shell_index = counter
               shell_particle_set(counter)%atomic_kind => particle_set(i)%atomic_kind
               shell_particle_set(counter)%r(1:3) = particle_set(i)%r(1:3)
               shell_particle_set(counter)%atom_index = i
               core_particle_set(counter)%shell_index = counter
               core_particle_set(counter)%atomic_kind => particle_set(i)%atomic_kind
               core_particle_set(counter)%r(1:3) = particle_set(i)%r(1:3)
               core_particle_set(counter)%atom_index = i
            ELSE
               particle_set(i)%shell_index = 0
            END IF
         END DO
         CPASSERT(counter == nshell_tot)
      END IF

      ! Read the shell (and core) coordinates from the restart file, if available
      CALL read_binary_cs_coordinates("SHELL", shell_particle_set, root_section, &
                                      subsys_section, shell_coord_read)
      CALL read_binary_cs_coordinates("CORE", core_particle_set, root_section, &
                                      subsys_section, core_coord_read)

      IF (nshell_tot > 0) THEN
         ! Read the shell (and core) coordinates from the input, if no coordinates were found
         ! in the restart file
         IF (shell_adiabatic) THEN
            IF (.NOT. (core_coord_read .AND. shell_coord_read)) THEN
               CALL read_shell_coord_input(particle_set, shell_particle_set, cell, &
                                           subsys_section, core_particle_set, &
                                           save_mem=save_mem)
            END IF
         ELSE
            IF (.NOT. shell_coord_read) THEN
               CALL read_shell_coord_input(particle_set, shell_particle_set, cell, &
                                           subsys_section, save_mem=save_mem)
            END IF
         END IF
         ! Determine the number of shells per molecule kind
         n = 0
         DO i = 1, SIZE(molecule_kind_set)
            molecule_kind => molecule_kind_set(i)
            CALL get_molecule_kind(molecule_kind=molecule_kind, molecule_list=molecule_list, &
                                   natom=natom, nmolecule=nmol)
            molecule => molecule_set(molecule_list(1))
            CALL get_molecule(molecule=molecule, first_atom=first, last_atom=last)
            ALLOCATE (shell_list_tmp(natom))
            counter = 0
            DO j = first, last
               atomic_kind => particle_set(j)%atomic_kind
               CALL get_atomic_kind(atomic_kind=atomic_kind, shell_active=is_a_shell)
               IF (is_a_shell) THEN
                  counter = counter + 1
                  shell_list_tmp(counter) = j - first + 1
                  first_shell = MIN(first_shell, MAX(1, particle_set(j)%shell_index))
               END IF
            END DO ! j atom in molecule_kind i, molecule 1 of the molecule_list
            IF (counter /= 0) THEN
               ! Setup of fist_shell and last_shell for all molecules..
               DO j = 1, SIZE(molecule_list)
                  last_shell = first_shell + counter - 1
                  molecule => molecule_set(molecule_list(j))
                  molecule%first_shell = first_shell
                  molecule%last_shell = last_shell
                  first_shell = last_shell + 1
               END DO
               ! Setup of shell_list
               CALL get_molecule_kind(molecule_kind=molecule_kind, shell_list=shell_list)
               IF (ASSOCIATED(shell_list)) THEN
                  DEALLOCATE (shell_list)
               END IF
               ALLOCATE (shell_list(counter))
               DO j = 1, counter
                  shell_list(j)%a = shell_list_tmp(j)
                  atomic_kind => particle_set(shell_list_tmp(j) + first - 1)%atomic_kind
                  CALL get_atomic_kind(atomic_kind=atomic_kind, name=atmname, shell=shell)
                  CALL uppercase(atmname)
                  shell_list(j)%name = atmname
                  shell_list(j)%shell_kind => shell
               END DO
               CALL set_molecule_kind(molecule_kind=molecule_kind, nshell=counter, shell_list=shell_list)
            END IF
            DEALLOCATE (shell_list_tmp)
            n = n + nmol*counter
         END DO ! i molecule kind
      END IF
      CPASSERT(first_shell - 1 == nshell_tot)
      CPASSERT(n == nshell_tot)
      CALL timestop(handle2)

   END SUBROUTINE force_field_pack_shell

! **************************************************************************************************
!> \brief Assign input and potential info to potparm_nonbond14
!> \param atomic_kind_set ...
!> \param ff_type ...
!> \param qmmm_env ...
!> \param iw ...
!> \param Ainfo ...
!> \param chm_info ...
!> \param inp_info ...
!> \param gro_info ...
!> \param amb_info ...
!> \param potparm_nonbond14 ...
!> \param ewald_env ...
! **************************************************************************************************
   SUBROUTINE force_field_pack_nonbond14(atomic_kind_set, ff_type, qmmm_env, iw, &
                                         Ainfo, chm_info, inp_info, gro_info, amb_info, potparm_nonbond14, ewald_env)

      TYPE(atomic_kind_type), DIMENSION(:), POINTER      :: atomic_kind_set
      TYPE(force_field_type), INTENT(INOUT)              :: ff_type
      TYPE(qmmm_env_mm_type), POINTER                    :: qmmm_env
      INTEGER                                            :: iw
      CHARACTER(LEN=default_string_length), &
         DIMENSION(:), POINTER                           :: Ainfo
      TYPE(charmm_info_type), POINTER                    :: chm_info
      TYPE(input_info_type), POINTER                     :: inp_info
      TYPE(gromos_info_type), POINTER                    :: gro_info
      TYPE(amber_info_type), POINTER                     :: amb_info
      TYPE(pair_potential_pp_type), POINTER              :: potparm_nonbond14
      TYPE(ewald_environment_type), POINTER              :: ewald_env

      CHARACTER(len=*), PARAMETER :: routineN = 'force_field_pack_nonbond14'

      CHARACTER(LEN=default_string_length)               :: name_atm_a, name_atm_a_local, &
                                                            name_atm_b, name_atm_b_local
      INTEGER                                            :: handle2, i, ii, j, jj, k, match_names
      LOGICAL                                            :: found, found_a, found_b, only_qm, &
                                                            use_qmmm_ff
      REAL(KIND=dp)                                      :: epsilon0, epsilon_a, epsilon_b, &
                                                            ewald_rcut, rmin, rmin2_a, rmin2_b
      TYPE(atomic_kind_type), POINTER                    :: atomic_kind
      TYPE(pair_potential_single_type), POINTER          :: pot

      use_qmmm_ff = qmmm_env%use_qmmm_ff
      NULLIFY (pot)
      CALL ewald_env_get(ewald_env, rcut=ewald_rcut)
      CALL timeset(routineN, handle2)
      CALL pair_potential_pp_create(potparm_nonbond14, SIZE(atomic_kind_set))
      DO i = 1, SIZE(atomic_kind_set)
         atomic_kind => atomic_kind_set(i)
         CALL get_atomic_kind(atomic_kind=atomic_kind, name=name_atm_a_local)
         DO j = i, SIZE(atomic_kind_set)
            atomic_kind => atomic_kind_set(j)
            CALL get_atomic_kind(atomic_kind=atomic_kind, name=name_atm_b_local)
            found = .FALSE.
            found_a = .FALSE.
            found_b = .FALSE.
            name_atm_a = name_atm_a_local
            name_atm_b = name_atm_b_local
            only_qm = qmmm_ff_precond_only_qm(id1=name_atm_a, id2=name_atm_b)
            CALL uppercase(name_atm_a)
            CALL uppercase(name_atm_b)
            pot => potparm_nonbond14%pot(i, j)%pot

            ! loop over params from GROMOS
            IF (ASSOCIATED(gro_info%nonbond_a_14)) THEN
               ii = 0
               jj = 0
               DO k = 1, SIZE(gro_info%nonbond_a_14)
                  IF (TRIM(name_atm_a) == TRIM(gro_info%nonbond_a_14(k))) THEN
                     ii = k
                     found_a = .TRUE.
                     EXIT
                  END IF
               END DO
               DO k = 1, SIZE(gro_info%nonbond_a_14)
                  IF (TRIM(name_atm_b) == TRIM(gro_info%nonbond_a_14(k))) THEN
                     jj = k
                     found_b = .TRUE.
                     EXIT
                  END IF
               END DO
               IF (ii /= 0 .AND. jj /= 0) THEN
                  CALL pair_potential_lj_create(pot%set(1)%lj)
                  pot%type = lj_type
                  pot%at1 = name_atm_a
                  pot%at2 = name_atm_b
                  pot%set(1)%lj%epsilon = 1.0_dp
                  pot%set(1)%lj%sigma6 = gro_info%nonbond_c6_14(ii, jj)
                  pot%set(1)%lj%sigma12 = gro_info%nonbond_c12_14(ii, jj)
                  pot%rcutsq = (10.0_dp*bohr)**2
                  CALL issue_duplications(found, "Lennard-Jones", name_atm_a, name_atm_b)
                  found = .TRUE.
               END IF
            END IF

            ! loop over params from CHARMM
            ii = 0
            jj = 0
            IF (ASSOCIATED(chm_info%nonbond_a_14)) THEN
               DO k = 1, SIZE(chm_info%nonbond_a_14)
                  IF ((name_atm_a) == (chm_info%nonbond_a_14(k))) THEN
                     ii = k
                     rmin2_a = chm_info%nonbond_rmin2_14(k)
                     epsilon_a = chm_info%nonbond_eps_14(k)
                     found_a = .TRUE.
                  END IF
               END DO
               DO k = 1, SIZE(chm_info%nonbond_a_14)
                  IF ((name_atm_b) == (chm_info%nonbond_a_14(k))) THEN
                     jj = k
                     rmin2_b = chm_info%nonbond_rmin2_14(k)
                     epsilon_b = chm_info%nonbond_eps_14(k)
                     found_b = .TRUE.
                  END IF
               END DO
            END IF
            IF (ASSOCIATED(chm_info%nonbond_a)) THEN
               IF (.NOT. found_a) THEN
                  DO k = 1, SIZE(chm_info%nonbond_a)
                     IF ((name_atm_a) == (chm_info%nonbond_a(k))) THEN
                        ii = k
                        rmin2_a = chm_info%nonbond_rmin2(k)
                        epsilon_a = chm_info%nonbond_eps(k)
                     END IF
                  END DO
               END IF
               IF (.NOT. found_b) THEN
                  DO k = 1, SIZE(chm_info%nonbond_a)
                     IF ((name_atm_b) == (chm_info%nonbond_a(k))) THEN
                        jj = k
                        rmin2_b = chm_info%nonbond_rmin2(k)
                        epsilon_b = chm_info%nonbond_eps(k)
                     END IF
                  END DO
               END IF
            END IF
            IF (ii /= 0 .AND. jj /= 0) THEN
               rmin = rmin2_a + rmin2_b
               ! ABS to allow for mixing the two different sign conventions for epsilon
               epsilon0 = SQRT(ABS(epsilon_a*epsilon_b))
               CALL pair_potential_lj_create(pot%set(1)%lj)
               pot%type = lj_charmm_type
               pot%at1 = name_atm_a
               pot%at2 = name_atm_b
               pot%set(1)%lj%epsilon = epsilon0
               pot%set(1)%lj%sigma6 = 0.5_dp*rmin**6
               pot%set(1)%lj%sigma12 = 0.25_dp*rmin**12
               pot%rcutsq = (10.0_dp*bohr)**2
               CALL issue_duplications(found, "Lennard-Jones", name_atm_a, name_atm_b)
               found = .TRUE.
            END IF

            ! loop over params from AMBER
            IF (ASSOCIATED(amb_info%nonbond_a)) THEN
               ii = 0
               jj = 0
               IF (.NOT. found_a) THEN
                  DO k = 1, SIZE(amb_info%nonbond_a)
                     IF ((name_atm_a) == (amb_info%nonbond_a(k))) THEN
                        ii = k
                        rmin2_a = amb_info%nonbond_rmin2(k)
                        epsilon_a = amb_info%nonbond_eps(k)
                     END IF
                  END DO
               END IF
               IF (.NOT. found_b) THEN
                  DO k = 1, SIZE(amb_info%nonbond_a)
                     IF ((name_atm_b) == (amb_info%nonbond_a(k))) THEN
                        jj = k
                        rmin2_b = amb_info%nonbond_rmin2(k)
                        epsilon_b = amb_info%nonbond_eps(k)
                     END IF
                  END DO
               END IF
               IF (ii /= 0 .AND. jj /= 0) THEN
                  rmin = rmin2_a + rmin2_b
                  ! ABS to allow for mixing the two different sign conventions for epsilon
                  epsilon0 = SQRT(ABS(epsilon_a*epsilon_b))
                  CALL pair_potential_lj_create(pot%set(1)%lj)
                  pot%type = lj_charmm_type
                  pot%at1 = name_atm_a
                  pot%at2 = name_atm_b
                  pot%set(1)%lj%epsilon = epsilon0
                  pot%set(1)%lj%sigma6 = 0.5_dp*rmin**6
                  pot%set(1)%lj%sigma12 = 0.25_dp*rmin**12
                  pot%rcutsq = (10.0_dp*bohr)**2
                  CALL issue_duplications(found, "Lennard-Jones", name_atm_a, &
                                          name_atm_b)
                  found = .TRUE.
               END IF
            END IF

            ! always have the input param last to overwrite all the other ones
            IF (ASSOCIATED(inp_info%nonbonded14)) THEN
               DO k = 1, SIZE(inp_info%nonbonded14%pot)
                  IF (iw > 0) WRITE (iw, *) "    TESTING ", TRIM(name_atm_a), TRIM(name_atm_b), &
                     " with ", TRIM(inp_info%nonbonded14%pot(k)%pot%at1), &
                     TRIM(inp_info%nonbonded14%pot(k)%pot%at2)
                  IF ((((name_atm_a) == (inp_info%nonbonded14%pot(k)%pot%at1)) .AND. &
                       ((name_atm_b) == (inp_info%nonbonded14%pot(k)%pot%at2))) .OR. &
                      (((name_atm_b) == (inp_info%nonbonded14%pot(k)%pot%at1)) .AND. &
                       ((name_atm_a) == (inp_info%nonbonded14%pot(k)%pot%at2)))) THEN
                     IF (ff_type%multiple_potential) THEN
                        CALL pair_potential_single_add(inp_info%nonbonded14%pot(k)%pot, pot)
                        IF (found) &
                           CALL cp_warn(__LOCATION__, &
                                        "Multiple ONFO declaration: "//TRIM(name_atm_a)// &
                                        " and "//TRIM(name_atm_b)//" ADDING! ")
                        potparm_nonbond14%pot(i, j)%pot => pot
                        potparm_nonbond14%pot(j, i)%pot => pot
                     ELSE
                        CALL pair_potential_single_copy(inp_info%nonbonded14%pot(k)%pot, pot)
                        IF (found) &
                           CALL cp_warn(__LOCATION__, &
                                        "Multiple ONFO declarations: "//TRIM(name_atm_a)// &
                                        " and "//TRIM(name_atm_b)//" OVERWRITING! ")
                     END IF
                     IF (iw > 0) WRITE (iw, *) "    FOUND ", TRIM(name_atm_a), " ", TRIM(name_atm_b)
                     found = .TRUE.
                  END IF
               END DO
            END IF
            ! at the very end we offer the possibility to overwrite the parameters for QM/MM
            ! nonbonded interactions
            IF (use_qmmm_ff) THEN
               match_names = 0
               IF ((name_atm_a) == (name_atm_a_local)) match_names = match_names + 1
               IF ((name_atm_b) == (name_atm_b_local)) match_names = match_names + 1
               IF (match_names == 1) THEN
                  IF (ASSOCIATED(qmmm_env%inp_info%nonbonded14)) THEN
                     DO k = 1, SIZE(qmmm_env%inp_info%nonbonded14%pot)
                        IF (iw > 0) WRITE (iw, *) "    TESTING ", TRIM(name_atm_a), TRIM(name_atm_b), &
                           " with ", TRIM(qmmm_env%inp_info%nonbonded14%pot(k)%pot%at1), &
                           TRIM(qmmm_env%inp_info%nonbonded14%pot(k)%pot%at2)
                        IF ((((name_atm_a) == (qmmm_env%inp_info%nonbonded14%pot(k)%pot%at1)) .AND. &
                             ((name_atm_b) == (qmmm_env%inp_info%nonbonded14%pot(k)%pot%at2))) .OR. &
                            (((name_atm_b) == (qmmm_env%inp_info%nonbonded14%pot(k)%pot%at1)) .AND. &
                             ((name_atm_a) == (qmmm_env%inp_info%nonbonded14%pot(k)%pot%at2)))) THEN
                           IF (qmmm_env%multiple_potential) THEN
                              CALL pair_potential_single_add(qmmm_env%inp_info%nonbonded14%pot(k)%pot, pot)
                              IF (found) &
                                 CALL cp_warn(__LOCATION__, &
                                              "Multiple ONFO declaration: "//TRIM(name_atm_a)// &
                                              " and "//TRIM(name_atm_b)//" ADDING QM/MM forcefield specifications! ")
                              potparm_nonbond14%pot(i, j)%pot => pot
                              potparm_nonbond14%pot(j, i)%pot => pot
                           ELSE
                              CALL pair_potential_single_copy(qmmm_env%inp_info%nonbonded14%pot(k)%pot, pot)
                              IF (found) &
                                 CALL cp_warn(__LOCATION__, &
                                              "Multiple ONFO declaration: "//TRIM(name_atm_a)// &
                                              " and "//TRIM(name_atm_b)//" OVERWRITING QM/MM forcefield specifications! ")
                           END IF
                           IF (iw > 0) WRITE (iw, *) "    FOUND ", TRIM(name_atm_a), &
                              " ", TRIM(name_atm_b)
                           found = .TRUE.
                        END IF
                     END DO
                  END IF
               END IF
            END IF

            IF (.NOT. found) THEN
               CALL store_FF_missing_par(atm1=TRIM(name_atm_a), &
                                         atm2=TRIM(name_atm_b), &
                                         type_name="Spline_Bond_Env", &
                                         array=Ainfo)
               CALL pair_potential_single_clean(pot)
               pot%type = nn_type
               pot%at1 = name_atm_a
               pot%at2 = name_atm_b
            END IF
            ! If defined global RCUT let's use it
            IF (ff_type%rcut_nb > 0.0_dp) THEN
               pot%rcutsq = ff_type%rcut_nb*ff_type%rcut_nb
            END IF
            ! Cutoff is defined always as the maximum between the FF and Ewald
            pot%rcutsq = MAX(pot%rcutsq, ewald_rcut*ewald_rcut)
            IF (only_qm) THEN
               CALL pair_potential_single_clean(pot)
            END IF
         END DO ! atom kind j
      END DO ! atom kind i
      CALL timestop(handle2)

   END SUBROUTINE force_field_pack_nonbond14

! **************************************************************************************************
!> \brief Assign input and potential info to potparm_nonbond
!> \param atomic_kind_set ...
!> \param ff_type ...
!> \param qmmm_env ...
!> \param fatal ...
!> \param iw ...
!> \param Ainfo ...
!> \param chm_info ...
!> \param inp_info ...
!> \param gro_info ...
!> \param amb_info ...
!> \param potparm_nonbond ...
!> \param ewald_env ...
! **************************************************************************************************
   SUBROUTINE force_field_pack_nonbond(atomic_kind_set, ff_type, qmmm_env, fatal, &
                                       iw, Ainfo, chm_info, inp_info, gro_info, amb_info, potparm_nonbond, &
                                       ewald_env)

      TYPE(atomic_kind_type), DIMENSION(:), POINTER      :: atomic_kind_set
      TYPE(force_field_type), INTENT(INOUT)              :: ff_type
      TYPE(qmmm_env_mm_type), POINTER                    :: qmmm_env
      LOGICAL                                            :: fatal
      INTEGER                                            :: iw
      CHARACTER(LEN=default_string_length), &
         DIMENSION(:), POINTER                           :: Ainfo
      TYPE(charmm_info_type), POINTER                    :: chm_info
      TYPE(input_info_type), POINTER                     :: inp_info
      TYPE(gromos_info_type), POINTER                    :: gro_info
      TYPE(amber_info_type), POINTER                     :: amb_info
      TYPE(pair_potential_pp_type), POINTER              :: potparm_nonbond
      TYPE(ewald_environment_type), POINTER              :: ewald_env

      CHARACTER(len=*), PARAMETER :: routineN = 'force_field_pack_nonbond'

      CHARACTER(LEN=default_string_length)               :: name_atm_a, name_atm_a_local, &
                                                            name_atm_b, name_atm_b_local
      INTEGER                                            :: handle2, i, ii, j, jj, k, match_names
      LOGICAL                                            :: found, is_a_shell, is_b_shell, only_qm, &
                                                            use_qmmm_ff
      REAL(KIND=dp)                                      :: epsilon0, ewald_rcut, rmin
      TYPE(atomic_kind_type), POINTER                    :: atomic_kind
      TYPE(pair_potential_single_type), POINTER          :: pot

      CALL timeset(routineN, handle2)
      use_qmmm_ff = qmmm_env%use_qmmm_ff
      NULLIFY (pot)
      CALL ewald_env_get(ewald_env, rcut=ewald_rcut)
      CALL pair_potential_pp_create(potparm_nonbond, SIZE(atomic_kind_set))
      DO i = 1, SIZE(atomic_kind_set)
         atomic_kind => atomic_kind_set(i)
         CALL get_atomic_kind(atomic_kind=atomic_kind, name=name_atm_a_local, &
                              shell_active=is_a_shell)
         DO j = i, SIZE(atomic_kind_set)
            atomic_kind => atomic_kind_set(j)
            CALL get_atomic_kind(atomic_kind=atomic_kind, name=name_atm_b_local, &
                                 shell_active=is_b_shell)
            found = .FALSE.
            name_atm_a = name_atm_a_local
            name_atm_b = name_atm_b_local
            only_qm = qmmm_ff_precond_only_qm(id1=name_atm_a, id2=name_atm_b)
            CALL uppercase(name_atm_a)
            CALL uppercase(name_atm_b)
            pot => potparm_nonbond%pot(i, j)%pot

            ! loop over params from GROMOS
            IF (ASSOCIATED(gro_info%nonbond_a)) THEN
               ii = 0
               jj = 0
               DO k = 1, SIZE(gro_info%nonbond_a)
                  IF (TRIM(name_atm_a) == TRIM(gro_info%nonbond_a(k))) THEN
                     ii = k
                     EXIT
                  END IF
               END DO
               DO k = 1, SIZE(gro_info%nonbond_a)
                  IF (TRIM(name_atm_b) == TRIM(gro_info%nonbond_a(k))) THEN
                     jj = k
                     EXIT
                  END IF
               END DO

               IF (ii /= 0 .AND. jj /= 0) THEN
                  CALL pair_potential_lj_create(pot%set(1)%lj)
                  pot%type = lj_type
                  pot%at1 = name_atm_a
                  pot%at2 = name_atm_b
                  pot%set(1)%lj%epsilon = 1.0_dp
                  pot%set(1)%lj%sigma6 = gro_info%nonbond_c6(ii, jj)
                  pot%set(1)%lj%sigma12 = gro_info%nonbond_c12(ii, jj)
                  pot%rcutsq = (10.0_dp*bohr)**2
                  CALL issue_duplications(found, "Lennard-Jones", name_atm_a, name_atm_b)
                  found = .TRUE.
               END IF
            END IF

            ! loop over params from CHARMM
            IF (ASSOCIATED(chm_info%nonbond_a)) THEN
               ii = 0
               jj = 0
               DO k = 1, SIZE(chm_info%nonbond_a)
                  IF ((name_atm_a) == (chm_info%nonbond_a(k))) THEN
                     ii = k
                  END IF
               END DO
               DO k = 1, SIZE(chm_info%nonbond_a)
                  IF ((name_atm_b) == (chm_info%nonbond_a(k))) THEN
                     jj = k
                  END IF
               END DO

               IF (ii /= 0 .AND. jj /= 0) THEN
                  rmin = chm_info%nonbond_rmin2(ii) + chm_info%nonbond_rmin2(jj)
                  epsilon0 = SQRT(chm_info%nonbond_eps(ii)* &
                                  chm_info%nonbond_eps(jj))
                  CALL pair_potential_lj_create(pot%set(1)%lj)
                  pot%type = lj_charmm_type
                  pot%at1 = name_atm_a
                  pot%at2 = name_atm_b
                  pot%set(1)%lj%epsilon = epsilon0
                  pot%set(1)%lj%sigma6 = 0.5_dp*rmin**6
                  pot%set(1)%lj%sigma12 = 0.25_dp*rmin**12
                  pot%rcutsq = (10.0_dp*bohr)**2
                  CALL issue_duplications(found, "Lennard-Jones", name_atm_a, name_atm_b)
                  found = .TRUE.
               END IF
            END IF

            ! loop over params from AMBER
            IF (ASSOCIATED(amb_info%nonbond_a)) THEN
               ii = 0
               jj = 0
               DO k = 1, SIZE(amb_info%nonbond_a)
                  IF ((name_atm_a) == (amb_info%nonbond_a(k))) THEN
                     ii = k
                  END IF
               END DO
               DO k = 1, SIZE(amb_info%nonbond_a)
                  IF ((name_atm_b) == (amb_info%nonbond_a(k))) THEN
                     jj = k
                  END IF
               END DO

               IF (ii /= 0 .AND. jj /= 0) THEN
                  rmin = amb_info%nonbond_rmin2(ii) + amb_info%nonbond_rmin2(jj)
                  epsilon0 = SQRT(amb_info%nonbond_eps(ii)*amb_info%nonbond_eps(jj))
                  CALL pair_potential_lj_create(pot%set(1)%lj)
                  pot%type = lj_charmm_type
                  pot%at1 = name_atm_a
                  pot%at2 = name_atm_b
                  pot%set(1)%lj%epsilon = epsilon0
                  pot%set(1)%lj%sigma6 = 0.5_dp*rmin**6
                  pot%set(1)%lj%sigma12 = 0.25_dp*rmin**12
                  pot%rcutsq = (10.0_dp*bohr)**2
                  CALL issue_duplications(found, "Lennard-Jones", name_atm_a, name_atm_b)
                  found = .TRUE.
               END IF
            END IF

            ! always have the input param last to overwrite all the other ones
            IF (ASSOCIATED(inp_info%nonbonded)) THEN
               DO k = 1, SIZE(inp_info%nonbonded%pot)
                  IF ((TRIM(inp_info%nonbonded%pot(k)%pot%at1) == "*") .OR. &
                      (TRIM(inp_info%nonbonded%pot(k)%pot%at2) == "*")) CYCLE

                  IF (iw > 0) WRITE (iw, *) "    TESTING ", TRIM(name_atm_a), TRIM(name_atm_b), &
                     " with ", TRIM(inp_info%nonbonded%pot(k)%pot%at1), &
                     TRIM(inp_info%nonbonded%pot(k)%pot%at2)
                  IF ((((name_atm_a) == (inp_info%nonbonded%pot(k)%pot%at1)) .AND. &
                       ((name_atm_b) == (inp_info%nonbonded%pot(k)%pot%at2))) .OR. &
                      (((name_atm_b) == (inp_info%nonbonded%pot(k)%pot%at1)) .AND. &
                       ((name_atm_a) == (inp_info%nonbonded%pot(k)%pot%at2)))) THEN
                     IF (ff_type%multiple_potential) THEN
                        CALL pair_potential_single_add(inp_info%nonbonded%pot(k)%pot, pot)
                        IF (found) &
                           CALL cp_warn(__LOCATION__, &
                                        "Multiple NONBONDED declaration: "//TRIM(name_atm_a)// &
                                        " and "//TRIM(name_atm_b)//" ADDING! ")
                        potparm_nonbond%pot(i, j)%pot => pot
                        potparm_nonbond%pot(j, i)%pot => pot
                     ELSE
                        CALL pair_potential_single_copy(inp_info%nonbonded%pot(k)%pot, pot)
                        IF (found) &
                           CALL cp_warn(__LOCATION__, &
                                        "Multiple NONBONDED declaration: "//TRIM(name_atm_a)// &
                                        " and "//TRIM(name_atm_b)//" OVERWRITING! ")
                     END IF
                     IF (iw > 0) WRITE (iw, *) "    FOUND ", TRIM(name_atm_a), " ", TRIM(name_atm_b)
                     found = .TRUE.
                  END IF
               END DO
               ! Check for wildcards for one of the two types (if not associated yet)
               IF (.NOT. found) THEN
                  DO k = 1, SIZE(inp_info%nonbonded%pot)
                     IF ((TRIM(inp_info%nonbonded%pot(k)%pot%at1) == "*") .EQV. &
                         (TRIM(inp_info%nonbonded%pot(k)%pot%at2) == "*")) CYCLE

                     IF (iw > 0) WRITE (iw, *) "    TESTING ", TRIM(name_atm_a), TRIM(name_atm_b), &
                        " with ", TRIM(inp_info%nonbonded%pot(k)%pot%at1), &
                        TRIM(inp_info%nonbonded%pot(k)%pot%at2)

                     IF ((name_atm_a == inp_info%nonbonded%pot(k)%pot%at1) .OR. &
                         (name_atm_b == inp_info%nonbonded%pot(k)%pot%at2) .OR. &
                         (name_atm_b == inp_info%nonbonded%pot(k)%pot%at1) .OR. &
                         (name_atm_a == inp_info%nonbonded%pot(k)%pot%at2)) THEN
                        IF (ff_type%multiple_potential) THEN
                           CALL pair_potential_single_add(inp_info%nonbonded%pot(k)%pot, pot)
                           IF (found) &
                              CALL cp_warn(__LOCATION__, &
                                           "Multiple NONBONDED declaration: "//TRIM(name_atm_a)// &
                                           " and "//TRIM(name_atm_b)//" ADDING! ")
                           potparm_nonbond%pot(i, j)%pot => pot
                           potparm_nonbond%pot(j, i)%pot => pot
                        ELSE
                           CALL pair_potential_single_copy(inp_info%nonbonded%pot(k)%pot, pot)
                           IF (found) &
                              CALL cp_warn(__LOCATION__, &
                                           "Multiple NONBONDED declaration: "//TRIM(name_atm_a)// &
                                           " and "//TRIM(name_atm_b)//" OVERWRITING! ")
                        END IF
                        IF (iw > 0) WRITE (iw, *) "    FOUND (one WILDCARD)", TRIM(name_atm_a), " ", TRIM(name_atm_b)
                        found = .TRUE.
                     END IF
                  END DO
               END IF
               ! Check for wildcards for both types (if not associated yet)
               IF (.NOT. found) THEN
                  DO k = 1, SIZE(inp_info%nonbonded%pot)
                     IF ((TRIM(inp_info%nonbonded%pot(k)%pot%at1) /= "*") .OR. &
                         (TRIM(inp_info%nonbonded%pot(k)%pot%at2) /= "*")) CYCLE

                     IF (iw > 0) WRITE (iw, *) "    TESTING ", TRIM(name_atm_a), TRIM(name_atm_b), &
                        " with ", TRIM(inp_info%nonbonded%pot(k)%pot%at1), &
                        TRIM(inp_info%nonbonded%pot(k)%pot%at2)

                     IF (ff_type%multiple_potential) THEN
                        CALL pair_potential_single_add(inp_info%nonbonded%pot(k)%pot, pot)
                        IF (found) &
                           CALL cp_warn(__LOCATION__, &
                                        "Multiple NONBONDED declaration: "//TRIM(name_atm_a)// &
                                        " and "//TRIM(name_atm_b)//" ADDING! ")
                        potparm_nonbond%pot(i, j)%pot => pot
                        potparm_nonbond%pot(j, i)%pot => pot
                     ELSE
                        CALL pair_potential_single_copy(inp_info%nonbonded%pot(k)%pot, pot)
                        IF (found) &
                           CALL cp_warn(__LOCATION__, &
                                        "Multiple NONBONDED declaration: "//TRIM(name_atm_a)// &
                                        " and "//TRIM(name_atm_b)//" OVERWRITING! ")
                     END IF
                     IF (iw > 0) WRITE (iw, *) "    FOUND (both WILDCARDS)", TRIM(name_atm_a), " ", TRIM(name_atm_b)
                     found = .TRUE.
                  END DO
               END IF
            END IF

            ! at the very end we offer the possibility to overwrite the parameters for QM/MM
            ! nonbonded interactions
            IF (use_qmmm_ff) THEN
               match_names = 0
               IF ((name_atm_a) == (name_atm_a_local)) match_names = match_names + 1
               IF ((name_atm_b) == (name_atm_b_local)) match_names = match_names + 1
               IF (match_names == 1) THEN
                  IF (ASSOCIATED(qmmm_env%inp_info%nonbonded)) THEN
                     DO k = 1, SIZE(qmmm_env%inp_info%nonbonded%pot)
                        IF (iw > 0) WRITE (iw, *) "    TESTING ", TRIM(name_atm_a), TRIM(name_atm_b), &
                           " with ", TRIM(qmmm_env%inp_info%nonbonded%pot(k)%pot%at1), &
                           TRIM(qmmm_env%inp_info%nonbonded%pot(k)%pot%at2)
                        IF ((((name_atm_a) == (qmmm_env%inp_info%nonbonded%pot(k)%pot%at1)) .AND. &
                             ((name_atm_b) == (qmmm_env%inp_info%nonbonded%pot(k)%pot%at2))) .OR. &
                            (((name_atm_b) == (qmmm_env%inp_info%nonbonded%pot(k)%pot%at1)) .AND. &
                             ((name_atm_a) == (qmmm_env%inp_info%nonbonded%pot(k)%pot%at2)))) THEN
                           IF (qmmm_env%multiple_potential) THEN
                              CALL pair_potential_single_add(qmmm_env%inp_info%nonbonded%pot(k)%pot, pot)
                              IF (found) &
                                 CALL cp_warn(__LOCATION__, &
                                              "Multiple NONBONDED declaration: "//TRIM(name_atm_a)// &
                                              " and "//TRIM(name_atm_b)//" ADDING QM/MM forcefield specifications! ")
                              potparm_nonbond%pot(i, j)%pot => pot
                              potparm_nonbond%pot(j, i)%pot => pot
                           ELSE
                              CALL pair_potential_single_copy(qmmm_env%inp_info%nonbonded%pot(k)%pot, pot)
                              IF (found) &
                                 CALL cp_warn(__LOCATION__, &
                                              "Multiple NONBONDED declaration: "//TRIM(name_atm_a)// &
                                              " and "//TRIM(name_atm_b)//" OVERWRITING QM/MM forcefield specifications! ")
                           END IF
                           IF (iw > 0) WRITE (iw, *) "    FOUND ", TRIM(name_atm_a), " ", TRIM(name_atm_b)
                           found = .TRUE.
                        END IF
                     END DO
                  END IF
               END IF
            END IF
            IF (.NOT. found) THEN
               CALL store_FF_missing_par(atm1=TRIM(name_atm_a), &
                                         atm2=TRIM(name_atm_b), &
                                         type_name="Spline_Non_Bond_Env", &
                                         fatal=fatal, &
                                         array=Ainfo)
            END IF
            ! If defined global RCUT let's use it
            IF (ff_type%rcut_nb > 0.0_dp) THEN
               pot%rcutsq = ff_type%rcut_nb*ff_type%rcut_nb
            END IF
            ! Cutoff is defined always as the maximum between the FF and Ewald
            pot%rcutsq = MAX(pot%rcutsq, ewald_rcut*ewald_rcut)
            ! Set the shell type
            IF ((is_a_shell .AND. .NOT. is_b_shell) .OR. (is_b_shell .AND. .NOT. is_a_shell)) THEN
               pot%shell_type = nosh_sh
            ELSE IF (is_a_shell .AND. is_b_shell) THEN
               pot%shell_type = sh_sh
            ELSE
               pot%shell_type = nosh_nosh
            END IF
            IF (only_qm) THEN
               CALL pair_potential_single_clean(pot)
            END IF
         END DO ! jkind
      END DO ! ikind
      CALL timestop(handle2)
   END SUBROUTINE force_field_pack_nonbond

! **************************************************************************************************
!> \brief create the pair potential spline environment
!> \param atomic_kind_set ...
!> \param ff_type ...
!> \param iw2 ...
!> \param iw3 ...
!> \param iw4 ...
!> \param potparm ...
!> \param do_zbl ...
!> \param nonbonded_type ...
! **************************************************************************************************
   SUBROUTINE force_field_pack_splines(atomic_kind_set, ff_type, iw2, iw3, iw4, &
                                       potparm, do_zbl, nonbonded_type)

      TYPE(atomic_kind_type), DIMENSION(:), POINTER      :: atomic_kind_set
      TYPE(force_field_type), INTENT(INOUT)              :: ff_type
      INTEGER                                            :: iw2, iw3, iw4
      TYPE(pair_potential_pp_type), POINTER              :: potparm
      LOGICAL, INTENT(IN)                                :: do_zbl
      CHARACTER(LEN=*), INTENT(IN)                       :: nonbonded_type

      CHARACTER(len=*), PARAMETER :: routineN = 'force_field_pack_splines'

      INTEGER                                            :: handle2, ikind, jkind, n
      TYPE(spline_data_p_type), DIMENSION(:), POINTER    :: spl_p
      TYPE(spline_environment_type), POINTER             :: spline_env

      CALL timeset(routineN, handle2)
      ! Figure out which nonbonded interactions happen to be identical, and
      ! prepare storage for these, avoiding duplicates.
      NULLIFY (spline_env)
      CALL get_nonbond_storage(spline_env, potparm, atomic_kind_set, &
                               do_zbl, shift_cutoff=ff_type%shift_cutoff)
      ! Effectively compute the spline data.
      CALL spline_nonbond_control(spline_env, potparm, &
                                  atomic_kind_set, eps_spline=ff_type%eps_spline, &
                                  max_energy=ff_type%max_energy, rlow_nb=ff_type%rlow_nb, &
                                  emax_spline=ff_type%emax_spline, npoints=ff_type%npoints, iw=iw2, iw2=iw3, iw3=iw4, &
                                  do_zbl=do_zbl, shift_cutoff=ff_type%shift_cutoff, &
                                  nonbonded_type=nonbonded_type)
      ! Let the pointers on potparm point to the splines generated in
      ! spline_nonbond_control.
      DO ikind = 1, SIZE(potparm%pot, 1)
         DO jkind = ikind, SIZE(potparm%pot, 2)
            n = spline_env%spltab(ikind, jkind)
            spl_p => spline_env%spl_pp(n)%spl_p
            CALL spline_data_p_retain(spl_p)
            CALL spline_data_p_release(potparm%pot(ikind, jkind)%pot%pair_spline_data)
            potparm%pot(ikind, jkind)%pot%pair_spline_data => spl_p
         END DO
      END DO
      CALL spline_env_release(spline_env)
      CALL timestop(handle2)

   END SUBROUTINE force_field_pack_splines

! **************************************************************************************************
!> \brief Compute the electrostatic interaction cutoffs
!> \param atomic_kind_set ...
!> \param ff_type ...
!> \param potparm_nonbond ...
!> \param ewald_env ...
!> \author Toon.Verstraelen@gmail.com
! **************************************************************************************************
   SUBROUTINE force_field_pack_eicut(atomic_kind_set, ff_type, &
                                     potparm_nonbond, ewald_env)

      TYPE(atomic_kind_type), DIMENSION(:), POINTER      :: atomic_kind_set
      TYPE(force_field_type), INTENT(IN)                 :: ff_type
      TYPE(pair_potential_pp_type), POINTER              :: potparm_nonbond
      TYPE(ewald_environment_type), POINTER              :: ewald_env

      CHARACTER(len=*), PARAMETER :: routineN = 'force_field_pack_eicut'

      INTEGER                                            :: ewald_type, handle, i1, i2, nkinds
      REAL(KIND=dp)                                      :: alpha, beta, mm_radius1, mm_radius2, &
                                                            rcut2, rcut2_ewald, tmp
      REAL(KIND=dp), DIMENSION(:, :, :), POINTER         :: interaction_cutoffs
      TYPE(atomic_kind_type), POINTER                    :: atomic_kind

      CALL timeset(routineN, handle)

      tmp = 0.0_dp
      nkinds = SIZE(atomic_kind_set)
      ! allocate the array with interaction cutoffs for the electrostatics, used
      ! to make the electrostatic interaction continuous at ewald_env%rcut
      ALLOCATE (interaction_cutoffs(3, nkinds, nkinds))
      interaction_cutoffs = 0.0_dp

      ! compute the interaction cutoff if SHIFT_CUTOFF is active
      IF (ff_type%shift_cutoff) THEN
         CALL ewald_env_get(ewald_env, alpha=alpha, ewald_type=ewald_type, &
                            rcut=rcut2_ewald)
         rcut2_ewald = rcut2_ewald*rcut2_ewald
         DO i1 = 1, nkinds
            atomic_kind => atomic_kind_set(i1)
            CALL get_atomic_kind(atomic_kind=atomic_kind, mm_radius=mm_radius1)
            DO i2 = 1, nkinds
               rcut2 = rcut2_ewald
               IF (ASSOCIATED(potparm_nonbond)) THEN
                  rcut2 = MAX(potparm_nonbond%pot(i1, i2)%pot%rcutsq, rcut2_ewald)
               END IF
               IF (rcut2 > 0) THEN
                  atomic_kind => atomic_kind_set(i2)
                  CALL get_atomic_kind(atomic_kind=atomic_kind, mm_radius=mm_radius2)
                  ! cutoff for core-core
                  interaction_cutoffs(1, i1, i2) = potential_coulomb(rcut2, tmp, &
                                                                     1.0_dp, ewald_type, alpha, 0.0_dp, 0.0_dp)
                  ! cutoff for core-shell, core-ion, shell-core or ion-core
                  IF (mm_radius1 > 0.0_dp) THEN
                     beta = sqrthalf/mm_radius1
                  ELSE
                     beta = 0.0_dp
                  END IF
                  interaction_cutoffs(2, i1, i2) = potential_coulomb(rcut2, tmp, &
                                                                     1.0_dp, ewald_type, alpha, beta, 0.0_dp)
                  ! cutoff for shell-shell or ion-ion
                  IF (mm_radius1 + mm_radius2 > 0.0_dp) THEN
                     beta = sqrthalf/SQRT(mm_radius1*mm_radius1 + mm_radius2*mm_radius2)
                  ELSE
                     beta = 0.0_dp
                  END IF
                  interaction_cutoffs(3, i1, i2) = potential_coulomb(rcut2, tmp, &
                                                                     1.0_dp, ewald_type, alpha, beta, 0.0_dp)
               END IF
            END DO
         END DO
      END IF

      CALL ewald_env_set(ewald_env, interaction_cutoffs=interaction_cutoffs)

      CALL timestop(handle)
   END SUBROUTINE force_field_pack_eicut

! **************************************************************************************************
!> \brief Issues on screen a warning when repetitions are present in the
!>        definition of the forcefield
!> \param found ...
!> \param tag_label ...
!> \param name_atm_a ...
!> \param name_atm_b ...
!> \param name_atm_c ...
!> \param name_atm_d ...
!> \author Teodoro Laino [tlaino] - University of Zurich 10.2008
! **************************************************************************************************
   SUBROUTINE issue_duplications(found, tag_label, name_atm_a, name_atm_b, &
                                 name_atm_c, name_atm_d)

      LOGICAL, INTENT(IN)                                :: found
      CHARACTER(LEN=*), INTENT(IN)                       :: tag_label, name_atm_a
      CHARACTER(LEN=*), INTENT(IN), OPTIONAL             :: name_atm_b, name_atm_c, name_atm_d

      CHARACTER(LEN=default_string_length)               :: item

      item = "( "//TRIM(name_atm_a)
      IF (PRESENT(name_atm_b)) THEN
         item = TRIM(item)//" , "//TRIM(name_atm_b)
      END IF
      IF (PRESENT(name_atm_c)) THEN
         item = TRIM(item)//" , "//TRIM(name_atm_c)
      END IF
      IF (PRESENT(name_atm_d)) THEN
         item = TRIM(item)//" , "//TRIM(name_atm_d)
      END IF
      item = TRIM(item)//" )"
      IF (found) &
         CPWARN("Multiple "//TRIM(tag_label)//" declarations: "//TRIM(item)//" overwriting! ")

   END SUBROUTINE issue_duplications

! **************************************************************************************************
!> \brief Store informations on possible missing ForceFields parameters
!> \param atm1 ...
!> \param atm2 ...
!> \param atm3 ...
!> \param atm4 ...
!> \param type_name ...
!> \param fatal ...
!> \param array ...
! **************************************************************************************************
   SUBROUTINE store_FF_missing_par(atm1, atm2, atm3, atm4, type_name, fatal, array)
      CHARACTER(LEN=*), INTENT(IN)                       :: atm1
      CHARACTER(LEN=*), INTENT(IN), OPTIONAL             :: atm2, atm3, atm4
      CHARACTER(LEN=*), INTENT(IN)                       :: type_name
      LOGICAL, INTENT(INOUT), OPTIONAL                   :: fatal
      CHARACTER(LEN=default_string_length), &
         DIMENSION(:), POINTER                           :: array

      CHARACTER(LEN=10)                                  :: sfmt
      CHARACTER(LEN=4)                                   :: my_atm1, my_atm2, my_atm3, my_atm4
      CHARACTER(LEN=default_path_length)                 :: my_format
      INTEGER                                            :: fmt, i, nsize
      LOGICAL                                            :: found

      nsize = 0
      fmt = 1
      my_format = '(T2,"FORCEFIELD| Missing ","'//TRIM(type_name)// &
                  '",T40,"(",A4,")")'
      IF (PRESENT(atm2)) fmt = fmt + 1
      IF (PRESENT(atm3)) fmt = fmt + 1
      IF (PRESENT(atm4)) fmt = fmt + 1
      CALL integer_to_string(fmt - 1, sfmt)
      IF (fmt > 1) &
         my_format = '(T2,"FORCEFIELD| Missing ","'//TRIM(type_name)// &
                     '",T40,"(",A4,'//TRIM(sfmt)//'(",",A4),")")'
      IF (PRESENT(fatal)) fatal = .TRUE.
      ! Check for previous already stored equal force fields
      IF (ASSOCIATED(array)) nsize = SIZE(array)
      found = .FALSE.
      IF (nsize >= 1) THEN
         DO i = 1, nsize
            SELECT CASE (type_name)
            CASE ("Bond")
               IF (INDEX(array(i) (21:39), "Bond") == 0) CYCLE
               my_atm1 = array(i) (41:44)
               my_atm2 = array(i) (46:49)
               CALL compress(my_atm1, .TRUE.)
               CALL compress(my_atm2, .TRUE.)
               IF (((atm1 == my_atm1) .AND. (atm2 == my_atm2)) .OR. &
                   ((atm1 == my_atm2) .AND. (atm2 == my_atm1))) found = .TRUE.
            CASE ("Angle")
               IF (INDEX(array(i) (21:39), "Angle") == 0) CYCLE
               my_atm1 = array(i) (41:44)
               my_atm2 = array(i) (46:49)
               my_atm3 = array(i) (51:54)
               CALL compress(my_atm1, .TRUE.)
               CALL compress(my_atm2, .TRUE.)
               CALL compress(my_atm3, .TRUE.)
               IF (((atm1 == my_atm1) .AND. (atm2 == my_atm2) .AND. (atm3 == my_atm3)) .OR. &
                   ((atm1 == my_atm3) .AND. (atm2 == my_atm2) .AND. (atm3 == my_atm1))) &
                  found = .TRUE.
            CASE ("Urey-Bradley")
               IF (INDEX(array(i) (21:39), "Urey-Bradley") == 0) CYCLE
               my_atm1 = array(i) (41:44)
               my_atm2 = array(i) (46:49)
               my_atm3 = array(i) (51:54)
               CALL compress(my_atm1, .TRUE.)
               CALL compress(my_atm2, .TRUE.)
               CALL compress(my_atm3, .TRUE.)
               IF (((atm1 == my_atm1) .AND. (atm2 == my_atm2) .AND. (atm3 == my_atm3)) .OR. &
                   ((atm1 == my_atm3) .AND. (atm2 == my_atm2) .AND. (atm3 == my_atm1))) &
                  found = .TRUE.
            CASE ("Torsion")
               IF (INDEX(array(i) (21:39), "Torsion") == 0) CYCLE
               my_atm1 = array(i) (41:44)
               my_atm2 = array(i) (46:49)
               my_atm3 = array(i) (51:54)
               my_atm4 = array(i) (56:59)
               CALL compress(my_atm1, .TRUE.)
               CALL compress(my_atm2, .TRUE.)
               CALL compress(my_atm3, .TRUE.)
               CALL compress(my_atm4, .TRUE.)
               IF (((atm1 == my_atm1) .AND. (atm2 == my_atm2) .AND. (atm3 == my_atm3) .AND. (atm4 == my_atm4)) .OR. &
                   ((atm1 == my_atm4) .AND. (atm2 == my_atm3) .AND. (atm3 == my_atm2) .AND. (atm4 == my_atm1))) &
                  found = .TRUE.
            CASE ("Improper")
               IF (INDEX(array(i) (21:39), "Improper") == 0) CYCLE
               my_atm1 = array(i) (41:44)
               my_atm2 = array(i) (46:49)
               my_atm3 = array(i) (51:54)
               my_atm4 = array(i) (56:59)
               CALL compress(my_atm1, .TRUE.)
               CALL compress(my_atm2, .TRUE.)
               CALL compress(my_atm3, .TRUE.)
               CALL compress(my_atm4, .TRUE.)
               IF (((atm1 == my_atm1) .AND. (atm2 == my_atm2) .AND. (atm3 == my_atm3) .AND. (atm4 == my_atm4)) .OR. &
                   ((atm1 == my_atm1) .AND. (atm2 == my_atm3) .AND. (atm3 == my_atm2) .AND. (atm4 == my_atm4)) .OR. &
                   ((atm1 == my_atm1) .AND. (atm2 == my_atm3) .AND. (atm3 == my_atm4) .AND. (atm4 == my_atm3)) .OR. &
                   ((atm1 == my_atm1) .AND. (atm2 == my_atm4) .AND. (atm3 == my_atm3) .AND. (atm4 == my_atm2)) .OR. &
                   ((atm1 == my_atm1) .AND. (atm2 == my_atm4) .AND. (atm3 == my_atm2) .AND. (atm4 == my_atm3)) .OR. &
                   ((atm1 == my_atm1) .AND. (atm2 == my_atm2) .AND. (atm3 == my_atm4) .AND. (atm4 == my_atm3))) &
                  found = .TRUE.

            CASE ("Out of plane bend")
               IF (INDEX(array(i) (21:39), "Out of plane bend") == 0) CYCLE
               my_atm1 = array(i) (41:44)
               my_atm2 = array(i) (46:49)
               my_atm3 = array(i) (51:54)
               my_atm4 = array(i) (56:59)
               CALL compress(my_atm1, .TRUE.)
               CALL compress(my_atm2, .TRUE.)
               CALL compress(my_atm3, .TRUE.)
               CALL compress(my_atm4, .TRUE.)
               IF (((atm1 == my_atm1) .AND. (atm2 == my_atm2) .AND. (atm3 == my_atm3) .AND. (atm4 == my_atm4)) .OR. &
                   ((atm1 == my_atm1) .AND. (atm2 == my_atm3) .AND. (atm3 == my_atm2) .AND. (atm4 == my_atm4))) &
                  found = .TRUE.

            CASE ("Charge")
               IF (INDEX(array(i) (21:39), "Charge") == 0) CYCLE
               my_atm1 = array(i) (41:44)
               CALL compress(my_atm1, .TRUE.)
               IF (atm1 == my_atm1) found = .TRUE.
            CASE ("Spline_Bond_Env", "Spline_Non_Bond_Env")
               IF (INDEX(array(i) (21:39), "Spline_") == 0) CYCLE
               fmt = 0
               my_atm1 = array(i) (41:44)
               my_atm2 = array(i) (46:49)
               CALL compress(my_atm1, .TRUE.)
               CALL compress(my_atm2, .TRUE.)
               IF (((atm1 == my_atm1) .AND. (atm2 == my_atm2)) .OR. &
                   ((atm1 == my_atm2) .AND. (atm2 == my_atm1))) found = .TRUE.
            CASE DEFAULT
               ! Should never reach this point
               CPABORT("")
            END SELECT
            IF (found) EXIT
         END DO
      ENDIF
      IF (.NOT. found) THEN
         nsize = nsize + 1
         CALL reallocate(array, 1, nsize)
         SELECT CASE (fmt)
         CASE (1)
            WRITE (array(nsize), FMT=TRIM(my_format)) atm1
         CASE (2)
            WRITE (array(nsize), FMT=TRIM(my_format)) atm1, atm2
         CASE (3)
            WRITE (array(nsize), FMT=TRIM(my_format)) atm1, atm2, atm3
         CASE (4)
            WRITE (array(nsize), FMT=TRIM(my_format)) atm1, atm2, atm3, atm4
         END SELECT
      END IF

   END SUBROUTINE store_FF_missing_par

! **************************************************************************************************
!> \brief Search sorted 2d array of integers for a first occurence of value `val` in row `row`
!> \param array 2d array of integers
!> \param val value to search
!> \param row row to search, default = 1
!> \return column index if `val` is found in the row `row` of `array`; zero otherwise
! **************************************************************************************************
   FUNCTION bsearch_leftmost_2d(array, val, row) RESULT(res)
      INTEGER, INTENT(IN)                                :: array(:, :), val
      INTEGER, INTENT(IN), OPTIONAL                      :: row
      INTEGER                                            :: res

      INTEGER                                            :: left, locRow, mid, right

      locRow = 1
      IF (PRESENT(row)) locRow = row

      left = 1
      right = UBOUND(array, dim=2)

      DO WHILE (left < right)
         mid = (left + right)/2
         IF (array(locRow, mid) < val) THEN
            left = mid + 1
         ELSE
            right = mid
         END IF
      END DO

      res = left

      ! Not found:
      IF (array(locRow, res) /= val) res = 0

   END FUNCTION bsearch_leftmost_2d

END MODULE force_fields_all
<|MERGE_RESOLUTION|>--- conflicted
+++ resolved
@@ -1,12 +1,8 @@
 !--------------------------------------------------------------------------------------------------!
 !   CP2K: A general program to perform molecular dynamics simulations                              !
-<<<<<<< HEAD
-!   Copyright (C) 2000 - 2018  CP2K developers group                                               !
-=======
 !   Copyright 2000-2021 CP2K developers group <https://cp2k.org>                                   !
 !                                                                                                  !
 !   SPDX-License-Identifier: GPL-2.0-or-later                                                      !
->>>>>>> 2b4ca443
 !--------------------------------------------------------------------------------------------------!
 
 ! **************************************************************************************************
@@ -2045,13 +2041,8 @@
                DO j = 1, SIZE(inp_info%nonbonded%pot)
                   IF (atmname == inp_info%nonbonded%pot(j)%pot%at1 .OR. &
                       atmname == inp_info%nonbonded%pot(j)%pot%at2) THEN
-<<<<<<< HEAD
                      SELECT CASE (inp_info%nonbonded%pot (j)%pot%type (1))
                      CASE (ea_type, tersoff_type, siepmann_type, quip_type, deepmd_type)
-=======
-                     SELECT CASE (inp_info%nonbonded%pot(j)%pot%type(1))
-                     CASE (ea_type, tersoff_type, siepmann_type, quip_type)
->>>>>>> 2b4ca443
                         ! Charge is zero for EAM, TERSOFF and SIEPMANN type potential
                         ! Do nothing..
                      CASE DEFAULT
